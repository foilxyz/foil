generator client {
  provider      = "prisma-client-js"
  output        = "../generated/prisma"
  binaryTargets = ["native", "debian-openssl-3.0.x"]
}

<<<<<<< HEAD
generator typegraphql {
  provider = "typegraphql-prisma"
}

=======
>>>>>>> 3039e15e
datasource db {
  provider = "postgresql"
  url      = env("DATABASE_URL")
}

model CacheCandle {
  id                     Int      @id(map: "PK_7cccb7fd4c9f01146f390945d47") @default(autoincrement())
  createdAt              DateTime @default(now()) @db.Timestamp(6)
  candleType             String   @db.VarChar
  interval               Int
  trailingAvgTime        Int?
  resourceSlug           String?  @db.VarChar
  marketIdx              Int?
  timestamp              Int
  open                   String   @db.VarChar
  high                   String   @db.VarChar
  low                    String   @db.VarChar
  close                  String   @db.VarChar
  endTimestamp           Int
  lastUpdatedTimestamp   Int
  sumUsed                Decimal? @db.Decimal(78, 0)
  sumFeePaid             Decimal? @db.Decimal(78, 0)
  trailingStartTimestamp Int?
  address                String?  @db.VarChar
  chainId                Int?
  marketId               Int?

  @@unique([candleType, interval, timestamp, resourceSlug, marketIdx, trailingAvgTime], map: "UQ_60da794228fdbf7a92bc9fe57ad")
  @@index([chainId], map: "IDX_116e57f9f620b605a2f6194c0b")
  @@index([resourceSlug], map: "IDX_18b0607b3120ec8c19f4bda502")
  @@index([address], map: "IDX_2ff6d3f51dade50ce5c1426303")
  @@index([marketId], map: "IDX_4d21c04139a79adbf94f86405a")
  @@index([timestamp], map: "IDX_669fbaca35ec75202012edcbed")
  @@index([trailingAvgTime], map: "IDX_8a3905657db0bc8cac1e561280")
  @@index([candleType], map: "IDX_b566d110c5729686ad4505a492")
  @@index([marketIdx], map: "IDX_beb912ef7d1246b726a6653ead")
  @@index([interval], map: "IDX_f5454dd794058f6ea2a9dd8e5f")
  @@map("cache_candle")
}

model CacheParam {
  id               Int      @id(map: "PK_b54cfc9bf8c8a86647ef9d05bd4") @default(autoincrement())
  createdAt        DateTime @default(now()) @db.Timestamp(6)
  paramName        String   @unique(map: "UQ_aed649af408ded722f22e882314") @db.VarChar
  paramValueNumber Decimal  @db.Decimal(78, 0)
  paramValueString String?  @db.Text

  @@index([paramName], map: "IDX_aed649af408ded722f22e88231")
  @@map("cache_param")
}

model Category {
  id           Int            @id(map: "PK_9c4e4a89e3674fc9f382d733f03") @default(autoincrement())
  createdAt    DateTime       @default(now()) @db.Timestamp(6)
  name         String         @unique(map: "UQ_23c05c292c439d77b0de816b500") @db.VarChar
  slug         String         @unique(map: "UQ_cb73208f151aa71cdd78f662d70") @db.VarChar
  market_group MarketGroup[]
  resource     Resource[]

  @@index([slug], map: "IDX_cb73208f151aa71cdd78f662d7")
  @@map("category")
}

model CollateralTransfer {
  id              Int          @id(map: "PK_802f4b29443f8febc65ab112e02") @default(autoincrement())
  createdAt       DateTime     @default(now()) @db.Timestamp(6)
  transactionHash String       @unique(map: "UQ_1ebf6f07652ca11d9f4618b64a3") @db.VarChar
  timestamp       Int
  owner           String       @db.VarChar
  collateral      Decimal      @db.Decimal(78, 0)
  transaction     Transaction?

  @@index([transactionHash], map: "IDX_1ebf6f07652ca11d9f4618b64a")
  @@map("collateral_transfer")
}

model CryptoPrices {
  id        Int      @id(map: "PK_89cb6d0cae37e526edadf4ce7c2") @default(autoincrement())
  ticker    String?
  price     Float
  timestamp DateTime @default(now()) @db.Timestamp(6)

  @@map("crypto_prices")
}

model Event {
  id              Int           @id(map: "PK_30c2f3bbaf6d34a55f8ae6e4614") @default(autoincrement())
  createdAt       DateTime      @default(now()) @db.Timestamp(6)
  blockNumber     Int
  transactionHash String        @db.VarChar
  timestamp       BigInt
  logIndex        Int
  logData         Json          @db.Json
  marketGroupId   Int?
  market_group    MarketGroup? @relation(fields: [marketGroupId], references: [id], onDelete: NoAction, onUpdate: NoAction, map: "FK_be2327bfd127f45a55856b4c9de")
  transaction     Transaction?

  @@unique([transactionHash, marketGroupId, blockNumber, logIndex], map: "UQ_784b6bb8194a5c7b41a7be2ffa5")
  @@index([timestamp], map: "IDX_2c15918ff289396205521c5f3c")
  @@index([blockNumber], map: "IDX_5430e2d7fe1df2bcada2c12deb")
  @@map("event")
}

model Market {
  id                                 Int           @id(map: "PK_247e7fe519fa359ba924d04f289") @default(autoincrement())
  createdAt                          DateTime      @default(now()) @db.Timestamp(6)
  marketId                           Int
  startTimestamp                     Int?
  endTimestamp                       Int?
  startingSqrtPriceX96               Decimal?      @db.Decimal(78, 0)
  settlementPriceD18                 Decimal?      @db.Decimal(78, 0)
  settled                            Boolean?
  baseAssetMinPriceTick              Int?
  baseAssetMaxPriceTick              Int?
  minPriceD18                        Decimal?      @db.Decimal(78, 0)
  maxPriceD18                        Decimal?      @db.Decimal(78, 0)
  marketGroupId                      Int?
  marketParamsFeerate                Int?
  marketParamsAssertionliveness      Decimal?      @db.Decimal(78, 0)
  marketParamsBondcurrency           String?       @db.VarChar
  marketParamsBondamount             Decimal?      @db.Decimal(78, 0)
  marketParamsClaimstatementYesOrNumeric         String?       @db.VarChar
  marketParamsClaimstatementNo       String?       @db.VarChar
  marketParamsUniswappositionmanager String?       @db.VarChar
  marketParamsUniswapswaprouter      String?       @db.VarChar
  marketParamsUniswapquoter          String?       @db.VarChar
  marketParamsOptimisticoraclev3     String?       @db.VarChar
  public                             Boolean       @default(true)
  question                           String?
  poolAddress                        String?
  optionName                         String?
  rules                              String?
  market_group                       MarketGroup? @relation(fields: [marketGroupId], references: [id], onDelete: NoAction, onUpdate: NoAction, map: "FK_02755ce1b56a981eef76c0b59b4")
  position                           Position[]

  @@unique([marketGroupId, marketId], map: "UQ_0a0e1fcc7164cb26a957c806314")
  @@unique([marketGroupId, marketId], map: "UQ_6e25995aba1162dc315f8214ee7")
  @@index([marketGroupId], map: "IDX_02755ce1b56a981eef76c0b59b")
  @@index([marketId], map: "IDX_b8cf3f5b97db288fd5252e1cb0")
  @@index([marketGroupId], map: "IDX_bf8c48db94805b3077cfe30fa6")
  @@index([marketId], map: "IDX_f89ec06faf22da268399ae6a9b")
  @@map("market")
}

model MarketGroup {
  id                                 Int       @id(map: "PK_1e9a2963edfd331d92018e3abac") @default(autoincrement())
  createdAt                          DateTime  @default(now()) @db.Timestamp(6)
  address                            String?   @db.VarChar
  chainId                            Int
  deployTimestamp                    Int?
  deployTxnBlockNumber               Int?
  owner                              String?   @db.VarChar
  collateralAsset                    String?   @db.VarChar
  resourceId                         Int?
  marketParamsFeerate                Int?
  marketParamsAssertionliveness      Decimal?  @db.Decimal(78, 0)
  marketParamsBondcurrency           String?   @db.VarChar
  marketParamsBondamount             Decimal?  @db.Decimal(78, 0)
  marketParamsClaimstatementYesOrNumeric         String?   @db.VarChar
  marketParamsClaimstatementNo       String?   @db.VarChar
  marketParamsUniswappositionmanager String?   @db.VarChar
  marketParamsUniswapswaprouter      String?   @db.VarChar
  marketParamsUniswapquoter          String?   @db.VarChar
  marketParamsOptimisticoraclev3     String?   @db.VarChar
  isBridged                          Boolean   @default(false)
  isCumulative                       Boolean   @default(false)
  categoryId                         Int?
  question                           String?
  baseTokenName                      String?   @db.VarChar
  quoteTokenName                     String?   @db.VarChar
  collateralDecimals                 Int?
  collateralSymbol                   String?   @db.VarChar
  initializationNonce                String?   @db.VarChar
  factoryAddress                     String?   @db.VarChar
  minTradeSize                       Decimal?  @db.Decimal(78, 0)
  event                              Event[]
  market                             Market[]
  resource                           Resource? @relation(fields: [resourceId], references: [id], onDelete: NoAction, onUpdate: NoAction, map: "FK_78409a3738729038b76742291f0")
  category                           Category? @relation(fields: [categoryId], references: [id], onDelete: NoAction, onUpdate: NoAction, map: "FK_f092ffcae41efef68cdc30bbd89")

  @@unique([address, chainId], map: "UQ_b1a3dbc95ad359ef11bfb72b307")
  @@index([address], map: "IDX_4840554118be25e79d9f2cd8c1")
  @@index([chainId], map: "IDX_da0b448860ebff62a08819b65a")
  @@map("market_group")
}

model MarketPrice {
  id          Int          @id(map: "PK_2d0e67fad606926d3f44a79bab5") @default(autoincrement())
  createdAt   DateTime     @default(now()) @db.Timestamp(6)
  timestamp   BigInt
  value       Decimal      @db.Decimal(78, 0)
  transaction Transaction?

  @@index([timestamp], map: "IDX_a9346cdd1ea1e53a6b87e409ad")
  @@map("market_price")
}

model Migrations {
  id        Int    @id(map: "PK_8c82d7f526340ab734260ea46be") @default(autoincrement())
  timestamp BigInt
  name      String @db.VarChar

  @@map("migrations")
}

model Position {
  id                 Int           @id(map: "PK_b7f483581562b4dc62ae1a5b7e2") @default(autoincrement())
  createdAt          DateTime      @default(now()) @db.Timestamp(6)
  positionId         Int
  owner              String?       @db.VarChar
  isLP               Boolean
  highPriceTick      Decimal?      @db.Decimal(78, 0)
  lowPriceTick       Decimal?      @db.Decimal(78, 0)
  isSettled          Boolean?
  lpBaseToken        Decimal?      @db.Decimal(78, 0)
  lpQuoteToken       Decimal?      @db.Decimal(78, 0)
  baseToken          Decimal?      @db.Decimal(78, 0)
  quoteToken         Decimal?      @db.Decimal(78, 0)
  borrowedBaseToken  Decimal?      @db.Decimal(78, 0)
  borrowedQuoteToken Decimal?      @db.Decimal(78, 0)
  collateral         Decimal       @db.Decimal(78, 0)
  marketId           Int?
  market             Market?       @relation(fields: [marketId], references: [id], onDelete: NoAction, onUpdate: NoAction, map: "FK_0ad1a3735077091c74287ffc7ca")
  transaction        Transaction[]

  @@unique([positionId, marketId], map: "UQ_40d3e2f973bc69ff8e8d0f89dde")
  @@index([positionId], map: "IDX_927edd2b828777f0052366195e")
  @@map("position")
}

model RenderJob {
  id        Int      @id(map: "PK_a00488019eafb11b27af1aa1a76") @default(autoincrement())
  createdAt DateTime @default(now()) @db.Timestamp(6)
  jobId     String   @db.VarChar
  serviceId String   @db.VarChar

  @@map("render_job")
}

model Resource {
  id             Int              @id(map: "PK_e2894a5867e06ae2e8889f1173f") @default(autoincrement())
  createdAt      DateTime         @default(now()) @db.Timestamp(6)
  name           String           @unique(map: "UQ_c8ed18ff47475e2c4a7bf59daa0") @db.VarChar
  slug           String           @unique(map: "UQ_82453de75cd894e19c42844e706") @db.VarChar
  categoryId     Int?
  market_group   MarketGroup[]
  category       Category?        @relation(fields: [categoryId], references: [id], onDelete: NoAction, onUpdate: NoAction, map: "FK_66faacb332a925bf732256594e5")
  resource_price ResourcePrice[]

  @@index([slug], map: "IDX_82453de75cd894e19c42844e70")
  @@map("resource")
}

model ResourcePrice {
  id          Int       @id(map: "PK_a0c8cbfc0d416996af73cae1e97") @default(autoincrement())
  createdAt   DateTime  @default(now()) @db.Timestamp(6)
  blockNumber Int
  timestamp   Int
  value       Decimal   @db.Decimal(78, 0)
  used        Decimal   @db.Decimal(78, 0)
  feePaid     Decimal   @db.Decimal(78, 0)
  resourceId  Int?
  resource    Resource? @relation(fields: [resourceId], references: [id], onDelete: NoAction, onUpdate: NoAction, map: "FK_187fa56af532560ce204719ea39")

  @@unique([resourceId, timestamp], map: "UQ_80c0fe66c45d0dd8f4e744bb30f")
  @@index([resourceId], map: "IDX_187fa56af532560ce204719ea3")
  @@index([blockNumber], map: "IDX_5bbe200849d138539d19b7caa6")
  @@index([timestamp], map: "IDX_a369700ab879af9ef6061c6dbe")
  @@map("resource_price")
}

model Transaction {
  id                   Int                   @id(map: "PK_89eadb93a89810556e1cbcd6ab9") @default(autoincrement())
  createdAt            DateTime              @default(now()) @db.Timestamp(6)
  tradeRatioD18        Decimal?              @db.Decimal(78, 0)
  type                 transaction_type_enum
  baseToken            Decimal?              @db.Decimal(78, 0)
  quoteToken           Decimal?              @db.Decimal(78, 0)
  borrowedBaseToken    Decimal?              @db.Decimal(78, 0)
  borrowedQuoteToken   Decimal?              @db.Decimal(78, 0)
  collateral           Decimal               @db.Decimal(78, 0)
  lpBaseDeltaToken     Decimal?              @db.Decimal(78, 0)
  lpQuoteDeltaToken    Decimal?              @db.Decimal(78, 0)
  eventId              Int?                  @unique(map: "REL_f8aba9691e84fbd42400be9ce8")
  positionId           Int?
  marketPriceId        Int?                  @unique(map: "REL_91ebc2a6a20b2b1ac354cfae98")
  collateralTransferId Int?                  @unique(map: "REL_23dff7d5a1d6601cf90eb5019a")
  collateral_transfer  CollateralTransfer?  @relation(fields: [collateralTransferId], references: [id], onDelete: NoAction, onUpdate: NoAction, map: "FK_23dff7d5a1d6601cf90eb5019a3")
  market_price         MarketPrice?         @relation(fields: [marketPriceId], references: [id], onDelete: NoAction, onUpdate: NoAction, map: "FK_91ebc2a6a20b2b1ac354cfae981")
  event                Event?                @relation(fields: [eventId], references: [id], onDelete: NoAction, onUpdate: NoAction, map: "FK_f8aba9691e84fbd42400be9ce8a")
  position             Position?             @relation(fields: [positionId], references: [id], onDelete: NoAction, onUpdate: NoAction, map: "FK_ffeefe4d2253a6af172da38fc49")

  @@map("transaction")
}

enum transaction_type_enum {
  addLiquidity
  removeLiquidity
  long
  short
  settledPosition
}<|MERGE_RESOLUTION|>--- conflicted
+++ resolved
@@ -4,13 +4,10 @@
   binaryTargets = ["native", "debian-openssl-3.0.x"]
 }
 
-<<<<<<< HEAD
 generator typegraphql {
   provider = "typegraphql-prisma"
 }
 
-=======
->>>>>>> 3039e15e
 datasource db {
   provider = "postgresql"
   url      = env("DATABASE_URL")
