import { Resource } from 'src/models/Resource';
import {
  epochRepository,
  marketPriceRepository,
  marketRepository,
  resourcePriceRepository,
} from 'src/db';
import { ResourcePrice } from 'src/models/ResourcePrice';
import { Market } from 'src/models/Market';
import { Epoch } from 'src/models/Epoch';
import {
  CandleData,
  MarketPriceData,
  StorageData,
  ResourceCacheTrailingAvgData,
  ResponseCandleData,
  IndexData,
  ResourceCacheTrailingAvgStorage,
  Datapoint,
  IndexMetadata,
  TrailingAvgMetadata,
} from './types';
import { MoreThan } from 'typeorm';
import { TIME_INTERVALS } from 'src/fixtures';

import {
  maxBigInt,
  minBigInt,
  startOfCurrentInterval,
  startOfNextInterval,
  getTimeWindow,
} from './helper';

<<<<<<< HEAD
interface ReducedMarketPrice {
  value: string;
  timestamp: number;
  epoch: number;
}
=======
import { persist, restore, PersistMode } from './persistenceHelper';
>>>>>>> 3e98ccb2

export class ResourcePerformance {
  static readonly MIN_INTERVAL = TIME_INTERVALS.intervals.INTERVAL_5_MINUTES;
  static readonly BATCH_SIZE = 1000;

  private resource: Resource;
  private markets: Market[];
  private epochs: Epoch[];
  private intervals: number[] = [
    TIME_INTERVALS.intervals.INTERVAL_1_MINUTE,
    TIME_INTERVALS.intervals.INTERVAL_5_MINUTES,
    TIME_INTERVALS.intervals.INTERVAL_15_MINUTES,
    TIME_INTERVALS.intervals.INTERVAL_30_MINUTES,
    TIME_INTERVALS.intervals.INTERVAL_4_HOURS,
    TIME_INTERVALS.intervals.INTERVAL_1_DAY,
    TIME_INTERVALS.intervals.INTERVAL_7_DAYS,
    TIME_INTERVALS.intervals.INTERVAL_28_DAYS,
  ];

  private trailingAvgTime: number[] = [
    TIME_INTERVALS.intervals.INTERVAL_28_DAYS,
    TIME_INTERVALS.intervals.INTERVAL_7_DAYS,
  ];
  private lastResourceTimestampProcessed: number = 0;
  private lastMarketTimestampProcessed: number = 0;

  // Persistent storage. The main storage for the resource performance data and where all the data is pulled when required
  private persistentStorage: StorageData = {};
  private persistentResourceCacheTrailingAvgStorage: ResourceCacheTrailingAvgStorage =
    [];

  // Runtime data. The data that is used to process the resource data on each db pull
  private runtime: {
    dbResourcePrices: ResourcePrice[];
    dbResourcePricesLength: number;
    currentIdx: number;
    processingResourceItems: boolean;
    indexProcessData: {
      [interval: number]: {
        [epochId: string]: {
          used: bigint;
          feePaid: bigint;
          nextTimestamp: number;
        };
      };
    };
    resourceProcessData: {
      [interval: number]: {
        open: bigint;
        high: bigint;
        low: bigint;
        close: bigint;
        nextTimestamp: number;
      };
    };
    trailingAvgProcessData: {
      [interval: number]: {
        [trailingAvgTime: string]: {
          used: bigint;
          feePaid: bigint;
          nextTimestamp: number;
          startTimestampIndex: number;
          endTimestampIndex: number;
          endTimestamp: number;
          // trailingAvgData: TrailingAvgData[];
        };
      };
    };
    marketProcessData: {
      [interval: number]: {
        [epochId: string]: {
          open: bigint;
          high: bigint;
          low: bigint;
          close: bigint;
          nextTimestamp: number;
        };
      };
    };
  } = {
    dbResourcePrices: [],
    dbResourcePricesLength: 0,
    currentIdx: 0,
    processingResourceItems: false,
    indexProcessData: {},
    resourceProcessData: {},
    trailingAvgProcessData: {},
    marketProcessData: {},
  };

  constructor(resource: Resource) {
    this.resource = resource;
    this.persistentStorage = {};
    for (const interval of this.intervals) {
      for (const trailingAvgTime of this.trailingAvgTime) {
        this.persistentStorage[interval] = {
          resourceStore: {
            datapoints: [],
          },
          trailingAvgStore: {
            [trailingAvgTime.toString()]: {
              datapoints: [],
            },
          },
          indexStore: {},
          marketStore: {},
        };
      }
      this.runtime.resourceProcessData[interval] = {
        open: 0n,
        high: 0n,
        low: 0n,
        close: 0n,
        nextTimestamp: 0,
      };
    }
  }

  async hardInitialize() {
    await this.pullMarketsAndEpochs(false);
    await this.processResourceData();
  }

  async softInitialize() {
    const restoredStorage = await this.restorePersistedStorage();

    if (!restoredStorage) {
      console.log('ResourcePerformance - Storage not found, hard initializing');
      await this.hardInitialize();
      return;
    }

    this.persistentStorage = restoredStorage.store;

    this.lastResourceTimestampProcessed =
      restoredStorage.latestResourceTimestamp;
    this.lastMarketTimestampProcessed = restoredStorage.latestMarketTimestamp;

    await this.pullMarketsAndEpochs(false);
    await this.processResourceData(
      this.lastResourceTimestampProcessed,
      this.lastMarketTimestampProcessed
    );
  }

  private async processResourceData(
    initialResourceTimestamp?: number,
    initialMarketTimestamp?: number
  ) {
    if (this.runtime.processingResourceItems) {
      throw new Error('Resource prices are already being processed');
    }

    console.time(
      ` ResourcePerformance.processResourceData.${this.resource.slug}.total (${initialResourceTimestamp})`
    );

    this.runtime.processingResourceItems = true;

    await this.pullMarketsAndEpochs();

    console.time(
      ` ResourcePerformance.processResourceData.${this.resource.slug}.process`
    );

<<<<<<< HEAD
    // Process resource prices in batches
    let resourceSkip = 0;
    let hasMoreResourcePrices = true;
    let lastResourceTimestamp = 0;

    while (hasMoreResourcePrices) {
      const { prices: dbResourcePrices, hasMore } =
        await this.pullResourcePrices(
          initialResourceTimestamp,
          ResourcePerformance.BATCH_SIZE,
          resourceSkip
=======
    this.initializeOrCleanupRuntimeData(dbResourcePrices);

    // Process all resource prices
    while (this.runtime.currentIdx < this.runtime.dbResourcePricesLength) {
      const item = this.runtime.dbResourcePrices[this.runtime.currentIdx];

      // Add to trailing avg storage
      this.persistentResourceCacheTrailingAvgStorage.push({
        t: item.timestamp,
        u: item.used,
        f: item.feePaid,
      });

      for (const interval of this.intervals) {
        this.processResourcePriceData(item, this.runtime.currentIdx, interval);
        this.processTrailingAvgPricesData(
          item,
          this.runtime.currentIdx,
          interval,
          this.trailingAvgTime[0],
          this.persistentResourceCacheTrailingAvgStorage
        );
        this.processTrailingAvgPricesData(
          item,
          this.runtime.currentIdx,
          interval,
          this.trailingAvgTime[1],
          this.persistentResourceCacheTrailingAvgStorage
>>>>>>> 3e98ccb2
        );

      if (dbResourcePrices.length === 0) {
        break;
      }

      this.initializeOrCleanupRuntimeData(dbResourcePrices);

      // Process the current batch
      for (let i = 0; i < dbResourcePrices.length; i++) {
        const item = dbResourcePrices[i];
        for (const interval of this.intervals) {
          this.processResourcePriceData(item, i, interval);
          this.processTrailingAvgPricesData(
            item,
            i,
            interval,
            this.trailingAvgTime[0]
          );
          this.processTrailingAvgPricesData(
            item,
            i,
            interval,
            this.trailingAvgTime[1]
          );
          this.processIndexPricesData(item, i, interval);
        }
      }

      // Cleanup the runtime data
      this.initializeOrCleanupRuntimeData(dbResourcePrices, true);

      // Update skip and hasMore
      resourceSkip += dbResourcePrices.length;
      hasMoreResourcePrices = hasMore;

      // Update last timestamp
      if (dbResourcePrices.length > 0) {
        lastResourceTimestamp =
          dbResourcePrices[dbResourcePrices.length - 1].timestamp;
      }
    }

    // Process market prices in batches
    let marketSkip = 0;
    let hasMoreMarketPrices = true;
    let lastMarketTimestamp = 0;

    while (hasMoreMarketPrices) {
      const { prices: dbMarketPrices, hasMore } = await this.pullMarketPrices(
        initialMarketTimestamp,
        ResourcePerformance.BATCH_SIZE,
        marketSkip
      );

      if (dbMarketPrices.length === 0) {
        break;
      }

      // Process the current batch
      for (let i = 0; i < dbMarketPrices.length; i++) {
        const item = dbMarketPrices[i];
        for (const interval of this.intervals) {
          this.processMarketPriceData(
            {
              v: item.value,
              t: item.timestamp,
              e: item.epoch,
            },
            i,
            interval,
            i + 1 >= dbMarketPrices.length && !hasMore
          );
        }
      }

      // Update skip and hasMore
      marketSkip += dbMarketPrices.length;
      hasMoreMarketPrices = hasMore;

      // Update last timestamp
      if (dbMarketPrices.length > 0) {
        lastMarketTimestamp =
          dbMarketPrices[dbMarketPrices.length - 1].timestamp;
      }
    }

    // Update the last timestamps processed
    this.lastResourceTimestampProcessed = lastResourceTimestamp;
    this.lastMarketTimestampProcessed = lastMarketTimestamp;

    console.timeEnd(
      ` ResourcePerformance.processResourceData.${this.resource.slug}.process`
    );

    // Save the updated storage to file
    console.time(
      ` ResourcePerformance.processResourceData.${this.resource.slug}.persistStorage`
    );
    await this.persistStorage();
    console.timeEnd(
      ` ResourcePerformance.processResourceData.${this.resource.slug}.persistStorage`
    );

    console.timeEnd(
      ` ResourcePerformance.processResourceData.${this.resource.slug}.total (${initialResourceTimestamp})`
    );
    this.runtime.processingResourceItems = false;
  }

  private async pullResourcePrices(
    initialTimestamp?: number,
    batchSize: number = ResourcePerformance.BATCH_SIZE,
    skip: number = 0
  ): Promise<{ prices: ResourcePrice[]; hasMore: boolean }> {
    let whereClause;
    if (initialTimestamp) {
      whereClause = {
        resource: { id: this.resource.id },
        timestamp: MoreThan(initialTimestamp),
      };
    } else {
      whereClause = {
        resource: { id: this.resource.id },
      };
    }

    console.time(
      ` ResourcePerformance.processResourceData.${this.resource.slug}.find.resourcePrices`
    );

    const batch = await resourcePriceRepository.find({
      where: whereClause,
      order: {
        timestamp: 'ASC',
      },
      take: batchSize,
      skip: skip,
    });

    console.timeEnd(
      ` ResourcePerformance.processResourceData.${this.resource.slug}.find.resourcePrices`
    );

    return {
      prices: batch,
      hasMore: batch.length === batchSize,
    };
  }

  private async pullMarketPrices(
    initialTimestamp?: number,
    batchSize: number = ResourcePerformance.BATCH_SIZE,
    skip: number = 0
  ): Promise<{ prices: ReducedMarketPrice[]; hasMore: boolean }> {
    console.time(
      ` ResourcePerformance.processResourceData.${this.resource.slug}.find.marketPrices`
    );

    const batch = await marketPriceRepository
      .createQueryBuilder('marketPrice')
      .leftJoinAndSelect('marketPrice.transaction', 'transaction')
      .leftJoinAndSelect('transaction.event', 'event')
      .leftJoinAndSelect('event.market', 'market')
      .leftJoinAndSelect('market.resource', 'resource')
      .leftJoinAndSelect('transaction.position', 'position')
      .leftJoinAndSelect('position.epoch', 'epoch')
      .where('resource.id = :resourceId', { resourceId: this.resource.id })
      .andWhere('CAST(marketPrice.timestamp AS bigint) > :from', {
        from: initialTimestamp?.toString() ?? '0',
      })
      .orderBy('marketPrice.timestamp', 'ASC')
      .take(batchSize)
      .skip(skip)
      .getMany();

    const reducedBatch = batch.map((item) => ({
      value: item.value,
      timestamp: Number(item.timestamp),
      epoch: item.transaction.position.epoch.id,
    }));

    console.timeEnd(
      ` ResourcePerformance.processResourceData.${this.resource.slug}.find.marketPrices`
    );

    return {
      prices: reducedBatch,
      hasMore: batch.length === batchSize,
    };
  }

  private async pullMarketsAndEpochs(onlyIfMissing: boolean = true) {
    // Find markets if not already loaded
    // Notice: doing it everytime since we don't know if a new market was added
    if (!this.markets || this.markets.length === 0 || !onlyIfMissing) {
      console.time(
        ` ResourcePerformance.processResourceData.${this.resource.slug}.find.markets`
      );
      this.markets = await marketRepository.find({
        where: {
          resource: { id: this.resource.id },
        },
      });
      console.timeEnd(
        ` ResourcePerformance.processResourceData.${this.resource.slug}.find.markets`
      );
    }

    // Find epochs if not already loaded
    // Notice: doing it everytime since we don't know if a new epoch was added
    if (!this.epochs || this.epochs.length === 0 || !onlyIfMissing) {
      console.time(
        ` ResourcePerformance.processResourceData.${this.resource.slug}.find.epochs`
      );
      this.epochs = await epochRepository.find({
        where: {
          market: { resource: { id: this.resource.id } },
        },
        order: {
          startTimestamp: 'ASC',
        },
        relations: ['market'],
      });
      console.timeEnd(
        ` ResourcePerformance.processResourceData.${this.resource.slug}.find.epochs`
      );
    }
  }

  private initializeOrCleanupRuntimeData(
    dbResourcePrices: ResourcePrice[],
    cleanup: boolean = false
  ) {
    if (!cleanup) {
      this.runtime.dbResourcePrices = dbResourcePrices;
      this.runtime.dbResourcePricesLength = dbResourcePrices.length;
      this.runtime.currentIdx = 0;
    }
    // Reset processing data structures
    // We don't need complex initialization anymore since our processing methods
    // will create and update placeholders in-place
    this.runtime.indexProcessData = {};
    this.runtime.resourceProcessData = {};
    this.runtime.trailingAvgProcessData = {};
    this.runtime.marketProcessData = {};

    // Initialize with empty objects for each interval
    for (const interval of this.intervals) {
      this.runtime.resourceProcessData[interval] = {
        open: 0n,
        high: 0n,
        low: 0n,
        close: 0n,
        nextTimestamp: 0,
      };

      this.runtime.trailingAvgProcessData[interval] = {};

      for (const trailingAvgTime of this.trailingAvgTime) {
        if (
          !this.persistentStorage[interval].trailingAvgStore[
            trailingAvgTime.toString()
          ]
        ) {
          this.persistentStorage[interval].trailingAvgStore[
            trailingAvgTime.toString()
          ] = {
            datapoints: [],
          };
        }

        this.runtime.trailingAvgProcessData[interval][
          trailingAvgTime.toString()
        ] = {
          used: 0n,
          feePaid: 0n,
          nextTimestamp: 0,
          startTimestampIndex: 0,
          endTimestampIndex: 0,
          endTimestamp: 0,
        };
      }

      this.runtime.indexProcessData[interval] = {};
      this.runtime.marketProcessData[interval] = {};

      for (const epoch of this.epochs) {
        this.runtime.indexProcessData[interval][epoch.id] = {
          used: 0n,
          feePaid: 0n,
          nextTimestamp: 0,
        };
        this.runtime.marketProcessData[interval][epoch.id] = {
          open: 0n,
          high: 0n,
          low: 0n,
          close: 0n,
          nextTimestamp: 0,
        };
      }
    }
  }

  private async persistStorage() {
    console.log('LLL ResourcePerformance.persistStorage');
    console.time('LLL ResourcePerformance.persistStorage');

    // Persist
    await persist(
      PersistMode.FILE,
      this.persistentStorage,
      this.persistentResourceCacheTrailingAvgStorage,
      this.lastResourceTimestampProcessed,
      this.lastMarketTimestampProcessed,
      this.resource,
      this.intervals,
      this.trailingAvgTime,
      this.epochs
    );
    console.timeEnd('LLL ResourcePerformance.persistStorage');
  }

  private async restorePersistedStorage(): Promise<
    | {
        latestResourceTimestamp: number;
        latestMarketTimestamp: number;
        store: StorageData;
      }
    | undefined
  > {
    await this.pullMarketsAndEpochs(false);
    const restored = await restore(
      PersistMode.FILE,
      this.resource,
      this.intervals,
      this.trailingAvgTime,
      this.epochs
    );

    return restored
      ? {
          latestResourceTimestamp: restored.latestResourceTimestamp,
          latestMarketTimestamp: restored.latestMarketTimestamp,
          store: restored.storage,
        }
      : undefined;
  }

  private processResourcePriceData(
    item: ResourcePrice,
    currentIdx: number,
    interval: number
  ) {
    const rpd = this.runtime.resourceProcessData[interval];
    const price = BigInt(item.value);

    // If this is the first item or we're starting a new interval
    if (!rpd.nextTimestamp) {
      rpd.nextTimestamp = startOfNextInterval(item.timestamp, interval);
      rpd.open = price;
      rpd.high = price;
      rpd.low = price;
      rpd.close = price;

      // Create a placeholder in the store
      const resourceStore = this.persistentStorage[interval].resourceStore;
      const itemStartTime = startOfCurrentInterval(item.timestamp, interval);

      // Check if we already have an item for this interval
      const existingIndex = resourceStore.datapoints.findIndex(
        (d) => d.timestamp >= itemStartTime && d.timestamp < rpd.nextTimestamp
      );

      if (existingIndex === -1) {
        // Create a new placeholder
        const datapoint: Datapoint = {
          timestamp: item.timestamp,
          endTimestamp: rpd.nextTimestamp,
          data: {
            o: price.toString(),
            h: price.toString(),
            l: price.toString(),
            c: price.toString(),
          },
          metadata: {
            lastIncludedTimestamp: item.timestamp,
          },
        };
        resourceStore.datapoints.push(datapoint);
      }
    }

    // Get the current placeholder index
    const resourceStore = this.persistentStorage[interval].resourceStore;
    const currentPlaceholderIndex = resourceStore.datapoints.length - 1;

    if (
      item.timestamp > rpd.nextTimestamp ||
      currentIdx === this.runtime.dbResourcePricesLength - 1
    ) {
      const isInCurrentInterval = item.timestamp <= rpd.nextTimestamp;
      // Finalize the current interval
      if (currentPlaceholderIndex >= 0) {
        // Update the placeholder with final values
        resourceStore.datapoints[currentPlaceholderIndex] = {
          timestamp:
            resourceStore.datapoints[currentPlaceholderIndex].timestamp,
          endTimestamp: rpd.nextTimestamp,
          data: {
            o: rpd.open.toString(),
            h: isInCurrentInterval
              ? maxBigInt(rpd.high, price).toString()
              : rpd.high.toString(),
            l: isInCurrentInterval
              ? minBigInt(rpd.low, price).toString()
              : rpd.low.toString(),
            c: price.toString(),
          },
          metadata: {
            lastIncludedTimestamp: item.timestamp,
          },
        };
      }

      // Prepare for next interval
      rpd.nextTimestamp = startOfNextInterval(item.timestamp, interval);
      rpd.open = price;
      rpd.high = price;
      rpd.low = price;
      rpd.close = price;

      // Create a placeholder for the next interval
      const itemStartTime = startOfCurrentInterval(item.timestamp, interval);

      // Check if we already have an item for this interval
      const existingIndex = resourceStore.datapoints.findIndex(
        (d) => d.timestamp >= itemStartTime && d.timestamp < rpd.nextTimestamp
      );

      if (existingIndex === -1) {
        // Create a new placeholder
        const datapoint: Datapoint = {
          timestamp: item.timestamp,
          endTimestamp: rpd.nextTimestamp,
          data: {
            o: price.toString(),
            h: price.toString(),
            l: price.toString(),
            c: price.toString(),
          },
          metadata: {
            lastIncludedTimestamp: item.timestamp,
          },
        };

        resourceStore.datapoints.push(datapoint);
      }
    } else {
      // Update the current interval
      rpd.high = maxBigInt(rpd.high, price);
      rpd.low = minBigInt(rpd.low, price);

      rpd.close = price;

      // Update the placeholder
      if (currentPlaceholderIndex >= 0) {
        resourceStore.datapoints[currentPlaceholderIndex] = {
          timestamp:
            resourceStore.datapoints[currentPlaceholderIndex].timestamp,
          endTimestamp: rpd.nextTimestamp,
          data: {
            o: rpd.open.toString(),
            h: rpd.high.toString(),
            l: rpd.low.toString(),
            c: price.toString(),
          },
          metadata: {
            lastIncludedTimestamp: item.timestamp,
          },
        };
      }
    }
  }

  private processIndexPricesData(
    item: ResourcePrice,
    currentIdx: number,
    interval: number
  ) {
    for (const epoch of this.epochs) {
      const epochStartTime = epoch.startTimestamp;
      const epochEndTime = epoch.endTimestamp;
      // Skip data points that are not in the epoch
      if (
        !epochStartTime ||
        item.timestamp < epochStartTime ||
        (epochEndTime && item.timestamp > epochEndTime)
      ) {
        continue;
      }

      // Runtime data
      const ripd = this.runtime.indexProcessData[interval][epoch.id];

      // If this is the first item or we're starting a new interval
      if (!ripd.nextTimestamp) {
        ripd.nextTimestamp = startOfNextInterval(item.timestamp, interval);

        // Initialize index store if needed
        if (!this.persistentStorage[interval].indexStore[epoch.id]) {
          this.persistentStorage[interval].indexStore[epoch.id] = {
            datapoints: [],
          };
        }
        const piStore = this.persistentStorage[interval].indexStore[epoch.id];

        // Create a placeholder in the store
        const itemStartTime = startOfCurrentInterval(item.timestamp, interval);

        // Check if we already have an item for this interval
        const lastStoreIndex =
          piStore.datapoints.length > 0
            ? piStore.datapoints.length - 1
            : undefined;

        // Get cached data from the latest stored item
        if (lastStoreIndex !== undefined) {
          const metadata = piStore.datapoints[lastStoreIndex]
            .metadata as IndexMetadata;
          ripd.used = BigInt(metadata.sumUsed);
          ripd.feePaid = BigInt(metadata.sumPaid);
        }

        const isLastStoredItem =
          lastStoreIndex !== undefined
            ? piStore.datapoints[lastStoreIndex].timestamp == itemStartTime
            : false;

        if (!isLastStoredItem) {
          // Create a new placeholder
          const datapoint: Datapoint = {
            timestamp: itemStartTime,
            endTimestamp: item.timestamp,
            data: {
              v: '0',
              c: '0',
            },
            metadata: {
              lastIncludedTimestamp: item.timestamp,
              sumUsed: '0',
              sumPaid: '0',
            },
          };
          piStore.datapoints.push(datapoint);
        }
      }

      // Persistent data
      const piStore = this.persistentStorage[interval].indexStore[epoch.id];

      // Get the current placeholder index (the last item in the store)
      const currentPlaceholderIndex = piStore.datapoints.length - 1;

      // Categorize the current data point
      const isLastItem = currentIdx === this.runtime.dbResourcePricesLength - 1;
      const isNewInterval = item.timestamp >= ripd.nextTimestamp;

      ripd.used += BigInt(item.used);
      ripd.feePaid += BigInt(item.feePaid);

      // check if it's the last price item or last in the interval
      if (
        isLastItem ||
        isNewInterval ||
        (epochEndTime && item.timestamp > epochEndTime)
      ) {
        let fixedFeePaid: bigint = BigInt(ripd.feePaid);
        let fixedUsed: bigint = BigInt(ripd.used);

        if (!isNewInterval) {
          // We need to remove the current item from the data since it's not in the current interval
          fixedFeePaid -= BigInt(item.feePaid);
          fixedUsed -= BigInt(item.used);
        }

        // Finalize the current interval
        const avgPrice: bigint = fixedUsed > 0n ? fixedFeePaid / fixedUsed : 0n;

        // Update the placeholder with final values
        piStore.datapoints[currentPlaceholderIndex] = {
          timestamp: piStore.datapoints[currentPlaceholderIndex].timestamp,
          endTimestamp: item.timestamp,
          data: {
            v: avgPrice.toString(), // value
            c: fixedUsed.toString(), // cumulative
          },
          metadata: {
            lastIncludedTimestamp: item.timestamp,
            sumUsed: fixedUsed.toString(),
            sumPaid: fixedFeePaid.toString(),
          },
        };

        // Prepare and create a placeholder for the next interval if there's a new interval
        if (isNewInterval) {
          ripd.nextTimestamp = startOfNextInterval(item.timestamp, interval);

          const itemStartTime = startOfCurrentInterval(
            item.timestamp,
            interval
          );

          // Check if we already have an item for this interval
          const existingIndex = piStore.datapoints.findIndex(
            (d) => d.timestamp == itemStartTime
          );

          if (existingIndex === -1) {
            // Create a new placeholder
            const datapoint: Datapoint = {
              timestamp: itemStartTime,
              endTimestamp: ripd.nextTimestamp,
              data: {
                v: avgPrice.toString(),
                c: fixedUsed.toString(),
              },
              metadata: {
                lastIncludedTimestamp: item.timestamp,
                sumUsed: fixedUsed.toString(),
                sumPaid: fixedFeePaid.toString(),
              },
            };
            piStore.datapoints.push(datapoint);
          }
        }
      }
    }
  }

  /**
   * Process a new data point for a given interval
   *
   * To process a data point for a trailingAvg interval it needs to add the data point value to the accumulators
   * and remove from the accumulators the old values that are outside of the trailing window, for a given interval item.
   *
   * In order to do the removal of old data points, it uses the trailingAvgData array, that contains the data points
   * that are inside the trailing window.
   *
   * To process a data point it needs to identify if the timestamp of the item belongs to a running interval or a new one.
   *
   * If it's a running interval item, it just needs to update the accumulators, and add the datapoint to the trailingAvgData array.
   *
   * If it's a new interval item, it first needs to close the current in progress interval item, store it in the persistent array,
   * and then prepare the next one.
   *
   * There's a special case and is the latest datapoint to process. It needs to update all the persistedData to store and continue
   * processing the next time more data comes from the database.
   *
   * @param item - The current resource price item
   * @param currentIdx - The current index of the resource price item
   * @param interval - The interval of the resource price item
   */
  private processTrailingAvgPricesData(
    item: ResourcePrice,
    currentIdx: number,
    interval: number,
    trailingAvgTime: number,
    persistentTrailingAvgStorage: ResourceCacheTrailingAvgData[]
  ) {
    // Runtime data
    const rtpd =
      this.runtime.trailingAvgProcessData[interval][trailingAvgTime.toString()];

    // Initialize the trailing avg store if it doesn't exist
    if (
      !this.persistentStorage[interval].trailingAvgStore[
        trailingAvgTime.toString()
      ]
    ) {
      this.persistentStorage[interval].trailingAvgStore[
        trailingAvgTime.toString()
      ] = {
        datapoints: [],
      };
    }

    // Persistent data
    const ptStore =
      this.persistentStorage[interval].trailingAvgStore[
        trailingAvgTime.toString()
      ];

    // First data point processed in this batch. Initialize accumulators and create a placeholder in the pstore if needed for the this data point
    if (!rtpd.nextTimestamp) {
      rtpd.nextTimestamp = startOfNextInterval(item.timestamp, interval);

      rtpd.startTimestampIndex = persistentTrailingAvgStorage.length - 1;

      // Create a placeholder in the store if not found
      const itemStartTime = startOfCurrentInterval(item.timestamp, interval);

      // Check if we already have an item for this interval
      const lastStoreIndex =
        ptStore.datapoints.length > 0
          ? ptStore.datapoints.length - 1
          : undefined;

      // Get cached data from the latest stored item
      if (lastStoreIndex !== undefined) {
        const metadata = ptStore.datapoints[lastStoreIndex]
          .metadata as TrailingAvgMetadata;
        rtpd.used = BigInt(metadata.sumUsed);
        rtpd.feePaid = BigInt(metadata.sumPaid);
      }

      // Check if we already have an item for this interval
      const isLastStoredItem =
        lastStoreIndex !== undefined
          ? ptStore.datapoints[lastStoreIndex].timestamp == itemStartTime
          : false;

      if (!isLastStoredItem) {
        // Create a new placeholder for the next item. It will be updated once is finished processing the current item
        const datapoint: Datapoint = {
          timestamp: itemStartTime,
          endTimestamp: item.timestamp,
          data: {
            o: '0',
            h: '0',
            l: '0',
            c: '0',
          },
          metadata: {
            lastIncludedTimestamp: item.timestamp,
            sumUsed: rtpd.used.toString(),
            sumPaid: rtpd.feePaid.toString(),
          },
        };
        ptStore.datapoints.push(datapoint);
      }
    }

    // Get the current placeholder index (the last item in the store)
    const currentPlaceholderIndex = ptStore.datapoints.length - 1;

    // Categorize the current data point
    const isLastItem = currentIdx === this.runtime.dbResourcePricesLength - 1;
    const isNewInterval = item.timestamp >= rtpd.nextTimestamp;

    // Include the new item in accumulators and the runtime trailing avg data
    rtpd.used += BigInt(item.used);
    rtpd.feePaid += BigInt(item.feePaid);

    // Check if the datapoint is the last item or belongs to a new interval item (not running same interval item)
    if (isNewInterval || isLastItem) {
      let fixedFeePaid: bigint = BigInt(rtpd.feePaid);
      let fixedUsed: bigint = BigInt(rtpd.used);

      if (!isNewInterval) {
        // We need to remove the current item from the data since it's not in the current interval
        fixedFeePaid -= BigInt(item.feePaid);
        fixedUsed -= BigInt(item.used);
      }

      // Finalize the current interval
      const avgPrice: bigint = fixedUsed > 0n ? fixedFeePaid / fixedUsed : 0n;

      // Update the placeholder with final values
      ptStore.datapoints[currentPlaceholderIndex] = {
        timestamp: ptStore.datapoints[currentPlaceholderIndex].timestamp,
        endTimestamp: item.timestamp,
        data: {
          o: avgPrice.toString(),
          h: avgPrice.toString(),
          l: avgPrice.toString(),
          c: avgPrice.toString(),
        },
        metadata: {
          lastIncludedTimestamp: item.timestamp,
          sumUsed: fixedUsed.toString(),
          sumPaid: fixedFeePaid.toString(),
        },
      };

      ptStore.datapoints[currentPlaceholderIndex].metadata = {
        lastIncludedTimestamp: item.timestamp,
        sumUsed: fixedUsed.toString(),
        sumPaid: fixedFeePaid.toString(),
      };

      // Notice: Add the trailing avg data to the metadata, only if it's the last data point
      // if (isLastItem) {
      //   ptStore.trailingAvgData = rtpd.trailingAvgData.slice(
      //     rtpd.startTimestampIndex,
      //     currentIdx
      //   );
      // }

      // Prepare and create a placeholder for the next interval if there's a new interval
      if (isNewInterval) {
        rtpd.nextTimestamp = startOfNextInterval(item.timestamp, interval);

        // Create a placeholder for the next interval
        const itemStartTime = startOfCurrentInterval(item.timestamp, interval);

        // Check if we already have an item for this interval
        const existingIndex = ptStore.datapoints.findIndex(
          (d) => d.timestamp == itemStartTime
        );

        if (existingIndex === -1) {
          // Create a new placeholder
          const datapoint: Datapoint = {
            timestamp: itemStartTime,
            endTimestamp: rtpd.nextTimestamp,
            data: {
              o: avgPrice.toString(),
              h: avgPrice.toString(),
              l: avgPrice.toString(),
              c: avgPrice.toString(),
            },
            metadata: {
              lastIncludedTimestamp: item.timestamp,
              sumUsed: fixedUsed.toString(),
              sumPaid: fixedFeePaid.toString(),
            },
          };

          ptStore.datapoints.push(datapoint);
        }
      }
    }

    // TODO: Confirm that is not needed to check if the first item is included in the rtpd. before removing old indexes
    // Remove the old items from the trailing avg if they are before the trailing avg timestamp
    let startIdx = rtpd.startTimestampIndex;
    let oldItem = persistentTrailingAvgStorage[startIdx];

    const trailingAvgTimestamp = item.timestamp - trailingAvgTime;
    const lastIdx = persistentTrailingAvgStorage.length - 1;

    while (oldItem.t < trailingAvgTimestamp) {
      rtpd.used -= BigInt(oldItem.u);
      rtpd.feePaid -= BigInt(oldItem.f);
      startIdx++;
      rtpd.startTimestampIndex = startIdx;
      if (startIdx >= lastIdx) break; // no more items to remove
      oldItem = persistentTrailingAvgStorage[startIdx];
    }
  }

  private processMarketPriceData(
    item: MarketPriceData,
    currentIdx: number,
    interval: number,
    isLastItem: boolean
  ) {
    for (const epoch of this.epochs) {
      if (epoch.id != item.e) {
        continue;
      }

      const epochStartTime = epoch.startTimestamp;
      const epochEndTime = epoch.endTimestamp;
      // Skip data points that are not in the epoch
      if (
        !epochStartTime ||
        item.t < epochStartTime ||
        (epochEndTime && item.t > epochEndTime)
      ) {
        continue;
      }
      const itemValueBn = BigInt(item.v);

      const rmpd = this.runtime.marketProcessData[interval][epoch.id];

      if (!rmpd.nextTimestamp) {
        rmpd.nextTimestamp = startOfNextInterval(item.t, interval);
        rmpd.open = itemValueBn;
        rmpd.high = itemValueBn;
        rmpd.low = itemValueBn;
        rmpd.close = itemValueBn;

        if (!this.persistentStorage[interval].marketStore[epoch.id]) {
          this.persistentStorage[interval].marketStore[epoch.id] = {
            datapoints: [],
          };
        }

        const pmStore = this.persistentStorage[interval].marketStore[epoch.id];

        // Create a placeholder in the store
        const itemStartTime = startOfCurrentInterval(item.t, interval);

        // Check if we already have an item for this interval
        const lastStoreIndex =
          pmStore.datapoints.length > 0
            ? pmStore.datapoints.length - 1
            : undefined;

        // Get cached data from the latest stored item
        if (lastStoreIndex !== undefined) {
          const previousData = pmStore.datapoints[lastStoreIndex]
            .data as CandleData;
          rmpd.open = BigInt(previousData.o);
          rmpd.high = BigInt(previousData.h);
          rmpd.low = BigInt(previousData.l);
          rmpd.close = BigInt(previousData.c);
        }

        const isLastStoredItem =
          lastStoreIndex !== undefined
            ? pmStore.datapoints[lastStoreIndex].timestamp == itemStartTime
            : false;

        if (!isLastStoredItem) {
          const datapoint: Datapoint = {
            timestamp: itemStartTime,
            endTimestamp: item.t,
            data: {
              o: rmpd.close.toString(), // open is the previous close
              h: maxBigInt(rmpd.high, itemValueBn).toString(),
              l: minBigInt(rmpd.low, itemValueBn).toString(),
              c: itemValueBn.toString(),
            },
            metadata: {
              lastIncludedTimestamp: item.t,
            },
          };
          pmStore.datapoints.push(datapoint);
        }
      }

      // Get the current placeholder index (the last item in the store)
      const pmStore = this.persistentStorage[interval].marketStore[epoch.id];
      const currentPlaceholderIndex = pmStore.datapoints.length - 1;

      const isNewInterval = item.t >= rmpd.nextTimestamp;
      const isEndOfEpoch = epochEndTime && item.t > epochEndTime;

      rmpd.open = rmpd.open === 0n ? itemValueBn : rmpd.open;
      if (isNewInterval || isLastItem || isEndOfEpoch) {
        // Finalize the current interval
        pmStore.datapoints[currentPlaceholderIndex] = {
          timestamp: pmStore.datapoints[currentPlaceholderIndex].timestamp,
          endTimestamp: item.t,
          data: {
            o: rmpd.open.toString(),
            h: maxBigInt(rmpd.high, itemValueBn).toString(),
            l: minBigInt(rmpd.low, itemValueBn).toString(),
            c: itemValueBn.toString(),
          },
          metadata: {
            lastIncludedTimestamp: item.t,
          },
        };
        // Prepare the next interval
        rmpd.nextTimestamp = startOfNextInterval(item.t, interval);
        rmpd.open = itemValueBn;
        rmpd.high = itemValueBn;
        rmpd.low = itemValueBn;
        rmpd.close = itemValueBn;

        // Create a placeholder for the next interval
        const itemStartTime = startOfCurrentInterval(item.t, interval);

        // Check if we already have an item for this interval
        const existingIndex = pmStore.datapoints.findIndex(
          (d) =>
            d.timestamp >= itemStartTime && d.timestamp < rmpd.nextTimestamp
        );

        if (existingIndex === -1 && !isEndOfEpoch) {
          // Create a new placeholder
          const datapoint: Datapoint = {
            timestamp: itemStartTime,
            endTimestamp: rmpd.nextTimestamp,
            data: {
              o: item.v,
              h: item.v,
              l: item.v,
              c: item.v,
            },
            metadata: {
              lastIncludedTimestamp: item.t,
            },
          };
          pmStore.datapoints.push(datapoint);
        }
      } else {
        // Update the current interval min/max values
        rmpd.high = maxBigInt(rmpd.high, itemValueBn);
        rmpd.low = minBigInt(rmpd.low, itemValueBn);
        rmpd.close = itemValueBn;
      }
    }
  }

  private getEpochId(chainId: number, address: string, epoch: string) {
    const theEpoch = this.epochs.find(
      (e) =>
        e.market.chainId === chainId &&
        e.market.address === address.toLowerCase() &&
        e.epochId === Number(epoch)
    );
    if (!theEpoch) {
      throw new Error(`Epoch not found for ${chainId}-${address}-${epoch}`);
    }

    return {
      id: theEpoch.id,
      isCumulative: theEpoch.market.isCumulative,
    };
  }

  getResourcePrices(from: number, to: number, interval: number) {
    this.checkInterval(interval);

    return this.getPricesFromArray(
      this.persistentStorage[interval].resourceStore.datapoints.map((d) => ({
        timestamp: d.timestamp,
        open: (d.data as CandleData).o,
        high: (d.data as CandleData).h,
        low: (d.data as CandleData).l,
        close: (d.data as CandleData).c,
      })) as ResponseCandleData[],
      from,
      to,
      interval
    );
  }

  getIndexPrices(
    from: number,
    to: number,
    interval: number,
    chainId: number,
    address: string,
    epoch: string
  ) {
    this.checkInterval(interval);
    const { id: epochId, isCumulative } = this.getEpochId(
      chainId,
      address,
      epoch
    );
    if (!this.persistentStorage[interval].indexStore[epochId]) {
      return [];
    }

    const indexDatapoints = (
      this.persistentStorage[interval].indexStore[epochId]
        .datapoints as Datapoint[]
    ).map((d) => ({
      timestamp: d.timestamp,
      open: isCumulative ? (d.data as IndexData).c : (d.data as IndexData).v,
      high: isCumulative ? (d.data as IndexData).c : (d.data as IndexData).v,
      low: isCumulative ? (d.data as IndexData).c : (d.data as IndexData).v,
      close: isCumulative ? (d.data as IndexData).c : (d.data as IndexData).v,
    }));

    return this.getPricesFromArray(indexDatapoints, from, to, interval, false);
  }

  getTrailingAvgPrices(
    from: number,
    to: number,
    interval: number,
    trailingAvgTime: number
  ) {
    this.checkInterval(interval);
    const indexDatapoints = this.persistentStorage[interval].trailingAvgStore[
      trailingAvgTime.toString()
    ].datapoints.map((d) => ({
      timestamp: d.timestamp,
      open: (d.data as CandleData).o,
      high: (d.data as CandleData).h,
      low: (d.data as CandleData).l,
      close: (d.data as CandleData).c,
    }));

    return this.getPricesFromArray(indexDatapoints, from, to, interval);
  }

  async getMarketPrices(
    from: number,
    to: number,
    interval: number,
    chainId: number,
    address: string,
    epoch: string
  ) {
    this.checkInterval(interval);
    const { id: epochId } = this.getEpochId(chainId, address, epoch);
    if (!this.persistentStorage[interval].marketStore[epochId]) {
      return [];
    }

    const prices = await this.getPricesFromArray(
      this.persistentStorage[interval].marketStore[epochId].datapoints.map(
        (d) => ({
          timestamp: d.timestamp,
          open: (d.data as CandleData).o,
          high: (d.data as CandleData).h,
          low: (d.data as CandleData).l,
          close: (d.data as CandleData).c,
        })
      ) as ResponseCandleData[],
      from,
      to,
      interval,
      false
    );

    const filledPrices = this.fillMissingCandles(prices, from, to, interval);

    return filledPrices;
  }

  getMarketFromChainAndAddress(chainId: number, address: string) {
    return this.markets.find(
      (m) =>
        m.chainId === chainId &&
        m.address.toLowerCase() === address.toLowerCase()
    );
  }

  private checkInterval(interval: number) {
    if (!this.intervals.includes(interval)) {
      throw new Error(
        `Invalid interval: ${interval}. Must be one of: ${this.intervals.join(', ')}`
      );
    }
  }

  private async updateStoreIfNeeded(prices: ResponseCandleData[], to: number) {
    // Get the last processed interval's end timestamp
    if (!prices?.length) {
      return;
    }

    const lastProcessedData = prices[prices.length - 1];

    // If the requested 'to' timestamp is beyond our last processed interval
    if (to > lastProcessedData.timestamp) {
      if (this.runtime.processingResourceItems) {
        // There's an update already running, don't call it again
        console.log(
          `ResourcePerformance - Update already running for ${this.resource.slug} to ${to}`
        );
      } else {
        // Process new data starting from the last timestamp we processed
        await this.processResourceData(
          this.lastResourceTimestampProcessed,
          this.lastMarketTimestampProcessed
        );
      }
    }
  }

  private async getPricesFromArray(
    prices: ResponseCandleData[],
    from: number,
    to: number,
    interval: number,
    fillInitialDatapoints: boolean = true
  ): Promise<ResponseCandleData[]> {
    if (prices.length === 0) {
      return [];
    }

    const timeWindow = getTimeWindow(from, to, interval);

    // Check if we need to process new data for this requested time range
    await this.updateStoreIfNeeded(prices, timeWindow.to);
    // TODO: FOIL-318 Fix. This needs to be done before passing the prices array here.

    // If there are no prices or window starts before first price, add zero entries
    if (fillInitialDatapoints && timeWindow.from < prices[0].timestamp) {
      const zeroEntries = [];
      for (let t = timeWindow.from; t < prices[0].timestamp; t += interval) {
        zeroEntries.push({
          timestamp: t,
          open: '0',
          high: '0',
          low: '0',
          close: '0',
        });
      }
      prices = [...zeroEntries, ...prices];
    }

    // TODO: Use pointer to find the start and end indices
    // Since prices are ordered by timestamp, we can find the start and end indices
    let startIndex = prices.findIndex(
      (price) => price.timestamp >= timeWindow.from
    );
    if (startIndex === -1) startIndex = prices.length;

    let endIndex = prices.length;
    for (let i = startIndex; i < prices.length; i++) {
      if (prices[i].timestamp > timeWindow.to) {
        endIndex = i;
        break;
      }
    }

    // Get slice of prices in time window
    const pricesInRange = prices.slice(startIndex, endIndex);
    return pricesInRange;
  }

  private fillMissingCandles(
    prices: ResponseCandleData[],
    from: number,
    to: number,
    interval: number
  ): ResponseCandleData[] {
    const timeWindow = getTimeWindow(from, to, interval);

    const outputEntries = [];
    for (let t = timeWindow.from; t < timeWindow.to; t += interval) {
      outputEntries.push({
        timestamp: t,
        open: '0',
        high: '0',
        low: '0',
        close: '0',
      });
    }
    let outputIdx = 0;
    let pricesIdx = 0;
    let lastClose = '0';
    const pricesLength = prices.length;
    if (pricesLength === 0) {
      return outputEntries;
    }

    let nextPriceItemTimestamp = prices[pricesIdx].timestamp;

    while (outputIdx < outputEntries.length) {
      if (outputEntries[outputIdx].timestamp < nextPriceItemTimestamp) {
        outputEntries[outputIdx].close = lastClose;
        outputEntries[outputIdx].high = lastClose;
        outputEntries[outputIdx].low = lastClose;
        outputEntries[outputIdx].open = lastClose;

        outputIdx++;
        continue;
      }

      if (outputEntries[outputIdx].timestamp == nextPriceItemTimestamp) {
        outputEntries[outputIdx] = prices[pricesIdx];
        lastClose = prices[pricesIdx].close;
        pricesIdx++;
        nextPriceItemTimestamp =
          pricesIdx < pricesLength
            ? prices[pricesIdx].timestamp
            : timeWindow.to + 1; // set it in the future if not more prices to fall in the first if for the next loops

        outputIdx++;
        continue;
      }

      if (outputEntries[outputIdx].timestamp > nextPriceItemTimestamp) {
        // pick the last known price first
        let lastKnownPrice = prices[pricesIdx].close;

        // then move the prices  the price in the prices array
        while (
          nextPriceItemTimestamp < outputEntries[outputIdx].timestamp ||
          pricesIdx < pricesLength
        ) {
          nextPriceItemTimestamp = prices[pricesIdx].timestamp;
          lastKnownPrice = prices[pricesIdx].close;
          pricesIdx++;
        }

        if (nextPriceItemTimestamp === outputEntries[outputIdx].timestamp) {
          outputEntries[outputIdx] = prices[pricesIdx];
        } else {
          outputEntries[outputIdx].close = lastKnownPrice;
          outputEntries[outputIdx].high = lastKnownPrice;
          outputEntries[outputIdx].low = lastKnownPrice;
          outputEntries[outputIdx].open = lastKnownPrice;
        }

        outputIdx++;
      }
    }

    return outputEntries;
  }
}<|MERGE_RESOLUTION|>--- conflicted
+++ resolved
@@ -31,15 +31,12 @@
   getTimeWindow,
 } from './helper';
 
-<<<<<<< HEAD
 interface ReducedMarketPrice {
   value: string;
   timestamp: number;
   epoch: number;
 }
-=======
 import { persist, restore, PersistMode } from './persistenceHelper';
->>>>>>> 3e98ccb2
 
 export class ResourcePerformance {
   static readonly MIN_INTERVAL = TIME_INTERVALS.intervals.INTERVAL_5_MINUTES;
@@ -205,7 +202,6 @@
       ` ResourcePerformance.processResourceData.${this.resource.slug}.process`
     );
 
-<<<<<<< HEAD
     // Process resource prices in batches
     let resourceSkip = 0;
     let hasMoreResourcePrices = true;
@@ -217,40 +213,11 @@
           initialResourceTimestamp,
           ResourcePerformance.BATCH_SIZE,
           resourceSkip
-=======
-    this.initializeOrCleanupRuntimeData(dbResourcePrices);
-
-    // Process all resource prices
-    while (this.runtime.currentIdx < this.runtime.dbResourcePricesLength) {
-      const item = this.runtime.dbResourcePrices[this.runtime.currentIdx];
-
-      // Add to trailing avg storage
-      this.persistentResourceCacheTrailingAvgStorage.push({
-        t: item.timestamp,
-        u: item.used,
-        f: item.feePaid,
-      });
-
-      for (const interval of this.intervals) {
-        this.processResourcePriceData(item, this.runtime.currentIdx, interval);
-        this.processTrailingAvgPricesData(
-          item,
-          this.runtime.currentIdx,
-          interval,
-          this.trailingAvgTime[0],
-          this.persistentResourceCacheTrailingAvgStorage
-        );
-        this.processTrailingAvgPricesData(
-          item,
-          this.runtime.currentIdx,
-          interval,
-          this.trailingAvgTime[1],
-          this.persistentResourceCacheTrailingAvgStorage
->>>>>>> 3e98ccb2
         );
 
       if (dbResourcePrices.length === 0) {
         break;
+
       }
 
       this.initializeOrCleanupRuntimeData(dbResourcePrices);
