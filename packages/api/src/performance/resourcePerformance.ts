import { Resource } from 'src/models/Resource';
import {
  epochRepository,
  marketRepository,
  resourcePriceRepository,
} from 'src/db';
import { ResourcePrice } from 'src/models/ResourcePrice';
import { Market } from 'src/models/Market';
import { Epoch } from 'src/models/Epoch';
import { CandleData, StorageData, TrailingAvgData } from './types';
import { MoreThan } from 'typeorm';

import {
  INTERVAL_1_MINUTE,
  INTERVAL_5_MINUTES,
  INTERVAL_15_MINUTES,
  INTERVAL_30_MINUTES,
  INTERVAL_4_HOURS,
  INTERVAL_1_DAY,
  INTERVAL_28_DAYS,
} from './constants';

import {
  loadStorageFromFile,
  maxBigInt,
  minBigInt,
  saveStorageToFile,
} from './helper';

export class ResourcePerformance {
  static readonly MIN_INTERVAL = INTERVAL_5_MINUTES;

  private resource: Resource;
  private markets: Market[];
  private epochs: Epoch[];
  private intervals: number[];
  private trailingAvgTime: number;
  private lastTimestampProcessed: number = 0;

  // Persistent storage. The main storage for the resource performance data and where all the data is pulled when required
  private persistentStorage: StorageData = {};

  // Runtime data. The data that is used to process the resource data on each db pull
  private runtime: {
    dbResourcePrices: ResourcePrice[];
    dbResourcePricesLength: number;
    currentIdx: number;
    processingResourceItems: boolean;
    indexProcessData: {
      [interval: number]: {
        [epochId: string]: {
          used: bigint;
          feePaid: bigint;
          nextTimestamp: number;
        };
      };
    };
    resourceProcessData: {
      [interval: number]: {
        open: bigint;
        high: bigint;
        low: bigint;
        close: bigint;
        nextTimestamp: number;
      };
    };
    trailingAvgProcessData: {
      [interval: number]: {
        used: bigint;
        feePaid: bigint;
        nextTimestamp: number;
        startTimestampIndex: number;
        endTimestampIndex: number;
        endTimestamp: number;
        trailingAvgData: TrailingAvgData[];
      };
    };
  } = {
    dbResourcePrices: [],
    dbResourcePricesLength: 0,
    currentIdx: 0,
    processingResourceItems: false,
    indexProcessData: {},
    resourceProcessData: {},
    trailingAvgProcessData: {},
  };

  constructor(
    resource: Resource,
    intervals: number[] = [
      INTERVAL_1_MINUTE,
      INTERVAL_5_MINUTES,
      INTERVAL_15_MINUTES,
      INTERVAL_30_MINUTES,
      INTERVAL_4_HOURS,
      INTERVAL_1_DAY,
    ],
    trailingAvgTime: number = INTERVAL_28_DAYS
  ) {
    this.resource = resource;
    this.intervals = intervals;
    this.trailingAvgTime = trailingAvgTime;
    this.persistentStorage = {};
    for (const interval of intervals) {
      this.persistentStorage[interval] = {
        resourceStore: {
          data: [],
          metadata: [],
          pointers: {},
          trailingAvgData: [],
        },
        trailingAvgStore: {
          data: [],
          metadata: [],
          pointers: {},
          trailingAvgData: [],
        },
        indexStore: {},
        // marketStore: {},
      };
      this.runtime.resourceProcessData[interval] = {
        open: 0n,
        high: 0n,
        low: 0n,
        close: 0n,
        nextTimestamp: 0,
      };
    }
  }

  async hardInitialize() {
    await this.pullMarketsAndEpochs(false);
    await this.processResourceData();
  }

  async softInitialize() {
    const restoredStorage = await this.restorePersistedStorage();

    if (!restoredStorage) {
      console.log('ResourcePerformance - Storage not found, hard initializing');
      await this.hardInitialize();
      return;
    }

    this.persistentStorage = restoredStorage.store;

    this.lastTimestampProcessed = restoredStorage.latestTimestamp;

    await this.pullMarketsAndEpochs(false);
    await this.processResourceData(this.lastTimestampProcessed);
  }

  private async processResourceData(initialTimestamp?: number) {
    if (this.runtime.processingResourceItems) {
      throw new Error('Resource prices are already being processed');
    }

    console.time(
      ` ResourcePerformance.processResourceData.${this.resource.slug} (${initialTimestamp})`
    );

    this.runtime.processingResourceItems = true;

    const dbResourcePrices = await this.pullResourcePrices(initialTimestamp);
    if (dbResourcePrices.length === 0) {
      this.runtime.processingResourceItems = false;
      return;
    }

    await this.pullMarketsAndEpochs();

    console.time(
      ` ResourcePerformance.processResourceData.${this.resource.slug}.process`
    );

    this.initializeRuntimeData(dbResourcePrices);

    // Process all resource prices
    while (this.runtime.currentIdx < this.runtime.dbResourcePricesLength) {
      const item = this.runtime.dbResourcePrices[this.runtime.currentIdx];
      for (const interval of this.intervals) {
        this.processResourcePriceData(item, this.runtime.currentIdx, interval);
        this.processTrailingAvgPricesData(
          item,
          this.runtime.currentIdx,
          interval
        );
        this.processIndexPricesData(item, this.runtime.currentIdx, interval);
      }
      this.runtime.currentIdx++;
    }

    // Update the last timestamp processed
    if (this.runtime.dbResourcePricesLength > 0) {
      this.lastTimestampProcessed =
        this.runtime.dbResourcePrices[
          this.runtime.dbResourcePricesLength - 1
        ].timestamp;
    }
    console.timeEnd(
      ` ResourcePerformance.processResourceData.${this.resource.slug}.process`
    );

    // Save the updated storage to file
    console.time(
      ` ResourcePerformance.processResourceData.${this.resource.slug}.persistStorage`
    );
    await this.persistStorage();
    console.timeEnd(
      ` ResourcePerformance.processResourceData.${this.resource.slug}.persistStorage`
    );

    console.timeEnd(
      ` ResourcePerformance.processResourceData.${this.resource.slug} (${initialTimestamp})`
    );
    this.runtime.processingResourceItems = false;
  }

  private async pullResourcePrices(initialTimestamp?: number) {
    // Build the query based on whether we have an initialTimestamp
    let whereClause;
    if (initialTimestamp) {
      whereClause = {
        resource: { id: this.resource.id },
        timestamp: MoreThan(initialTimestamp),
      };
    } else {
      whereClause = {
        resource: { id: this.resource.id },
      };
    }

    console.time(
      ` ResourcePerformance.processResourceData.${this.resource.slug}.find.resourcePrices`
    );
    const dbResourcePrices = await resourcePriceRepository.find({
      where: whereClause,
      order: {
        timestamp: 'ASC',
      },
    });
    console.timeEnd(
      ` ResourcePerformance.processResourceData.${this.resource.slug}.find.resourcePrices`
    );

    console.log(
      ` ResourcePerformance.processResourceData.${this.resource.slug}.find.resourcePrices.length`,
      dbResourcePrices.length
    );

    return dbResourcePrices;
  }

  private async pullMarketsAndEpochs(onlyIfMissing: boolean = true) {
    // Find markets if not already loaded
    // Notice: doing it everytime since we don't know if a new market was added
    if (!this.markets || this.markets.length === 0 || !onlyIfMissing) {
      console.time(
        ` ResourcePerformance.processResourceData.${this.resource.slug}.find.markets`
      );
      this.markets = await marketRepository.find({
        where: {
          resource: { id: this.resource.id },
        },
      });
      console.timeEnd(
        ` ResourcePerformance.processResourceData.${this.resource.slug}.find.markets`
      );
    }

    // Find epochs if not already loaded
    // Notice: doing it everytime since we don't know if a new epoch was added
    if (!this.epochs || this.epochs.length === 0 || !onlyIfMissing) {
      console.time(
        ` ResourcePerformance.processResourceData.${this.resource.slug}.find.epochs`
      );
      this.epochs = await epochRepository.find({
        where: {
          market: { resource: { id: this.resource.id } },
        },
        order: {
          startTimestamp: 'ASC',
        },
        relations: ['market'],
      });
      console.timeEnd(
        ` ResourcePerformance.processResourceData.${this.resource.slug}.find.epochs`
      );
    }
  }

  private initializeRuntimeData(dbResourcePrices: ResourcePrice[]) {
    this.runtime.dbResourcePrices = dbResourcePrices;
    this.runtime.dbResourcePricesLength = dbResourcePrices.length;
    this.runtime.currentIdx = 0;
    this.runtime.processingResourceItems = false;

    // Reset processing data structures
    // We don't need complex initialization anymore since our processing methods
    // will create and update placeholders in-place
    this.runtime.indexProcessData = {};
    this.runtime.resourceProcessData = {};
    this.runtime.trailingAvgProcessData = {};

    // Initialize with empty objects for each interval
    for (const interval of this.intervals) {
      this.runtime.resourceProcessData[interval] = {
        open: 0n,
        high: 0n,
        low: 0n,
        close: 0n,
        nextTimestamp: 0,
      };

      this.runtime.trailingAvgProcessData[interval] = {
        used: 0n,
        feePaid: 0n,
        nextTimestamp: 0,
        startTimestampIndex: 0,
        endTimestampIndex: 0,
        // startTimestamp: 0,
        endTimestamp: 0,
        trailingAvgData: [
          ...this.persistentStorage[interval].trailingAvgStore.trailingAvgData, // Initialize with stored data
        ],
      };

      this.runtime.indexProcessData[interval] = {};

      for (const epoch of this.epochs) {
        this.runtime.indexProcessData[interval][epoch.id] = {
          used: 0n,
          feePaid: 0n,
          nextTimestamp: 0,
        };
      }
    }
  }

  private async persistStorage() {
    const storage = this.persistentStorage;
    const lastTimestampProcessed = this.lastTimestampProcessed;
    const resourceSlug = this.resource.slug;
    const resourceName = this.resource.name;

    for (const interval of this.intervals) {
      // Interval resource store
      await saveStorageToFile(
        storage[interval],
        lastTimestampProcessed,
        resourceSlug,
        resourceName,
        interval.toString()
      );
    }
  }

  private async restorePersistedStorage(): Promise<
    | {
        latestTimestamp: number;
        store: StorageData;
      }
    | undefined
  > {
    const resourceSlug = this.resource.slug;
    const resourceName = this.resource.name;
    const restoredStorage: StorageData = {};
    let latestTimestamp = 0;
    for (const interval of this.intervals) {
      const storageInterval = await loadStorageFromFile(
        resourceSlug,
        resourceName,
        interval.toString()
      );
      if (!storageInterval) {
        return undefined;
      }
      restoredStorage[interval] = storageInterval.store;
      latestTimestamp = storageInterval.latestTimestamp;
      // const indexStoreMetadata =
      //   restoredStorage[interval].indexStore['1'].metadata;
      // const lastMetadata = indexStoreMetadata[indexStoreMetadata.length - 1];
    }

    return {
      latestTimestamp,
      store: restoredStorage,
    };
  }

  // async backfillMarketPrices() {
  // }

  // getMarketPrices(from: number, to: number, interval: number) {
  // }

  private processResourcePriceData(
    item: ResourcePrice,
    currentIdx: number,
    interval: number
  ) {
    const rpd = this.runtime.resourceProcessData[interval];
    const price = BigInt(item.value);

    // If this is the first item or we're starting a new interval
    if (!rpd.nextTimestamp) {
      rpd.nextTimestamp = this.startOfNextInterval(item.timestamp, interval);
      rpd.open = price;
      rpd.high = price;
      rpd.low = price;
      rpd.close = price;

      // Create a placeholder in the store
      const resourceStore = this.persistentStorage[interval].resourceStore;
      const itemStartTime = this.startOfCurrentInterval(
        item.timestamp,
        interval
      );

      // Check if we already have an item for this interval
      const existingIndex = resourceStore.data.findIndex(
        (d) => d.timestamp >= itemStartTime && d.timestamp < rpd.nextTimestamp
      );

      if (existingIndex === -1) {
        // Create a new placeholder
        resourceStore.data.push({
          timestamp: item.timestamp,
          open: price.toString(),
          high: price.toString(),
          low: price.toString(),
          close: price.toString(),
        });

        resourceStore.metadata.push({
          startTimestamp: itemStartTime,
          endTimestamp: rpd.nextTimestamp,
          used: 0n,
          feePaid: 0n,
        });

        resourceStore.pointers[item.timestamp] = resourceStore.data.length - 1;
      }
    }

    // Get the current placeholder index
    const resourceStore = this.persistentStorage[interval].resourceStore;
    const currentPlaceholderIndex = resourceStore.data.length - 1;

    if (
      item.timestamp > rpd.nextTimestamp ||
      currentIdx === this.runtime.dbResourcePricesLength - 1
    ) {
      const isInCurrentInterval = item.timestamp <= rpd.nextTimestamp;
      // Finalize the current interval
      if (currentPlaceholderIndex >= 0) {
        // Update the placeholder with final values
        resourceStore.data[currentPlaceholderIndex] = {
          timestamp: resourceStore.data[currentPlaceholderIndex].timestamp,
          open: rpd.open.toString(),
          high: isInCurrentInterval
            ? maxBigInt(rpd.high, price).toString()
            : rpd.high.toString(),
          low: isInCurrentInterval
            ? minBigInt(rpd.low, price).toString()
            : rpd.low.toString(),
          close: price.toString(),
        };
      }

      // Prepare for next interval
      rpd.nextTimestamp = this.startOfNextInterval(item.timestamp, interval);
      rpd.open = price;
      rpd.high = price;
      rpd.low = price;
      rpd.close = price;

      // Create a placeholder for the next interval
      const itemStartTime = this.startOfCurrentInterval(
        item.timestamp,
        interval
      );

      // Check if we already have an item for this interval
      const existingIndex = resourceStore.data.findIndex(
        (d) => d.timestamp >= itemStartTime && d.timestamp < rpd.nextTimestamp
      );

      if (existingIndex === -1) {
        // Create a new placeholder
        resourceStore.data.push({
          timestamp: item.timestamp,
          open: price.toString(),
          high: price.toString(),
          low: price.toString(),
          close: price.toString(),
        });

        resourceStore.metadata.push({
          startTimestamp: itemStartTime,
          endTimestamp: rpd.nextTimestamp,
          used: 0n,
          feePaid: 0n,
        });

        resourceStore.pointers[item.timestamp] = resourceStore.data.length - 1;
      }
    } else {
      // Update the current interval
      rpd.high = maxBigInt(rpd.high, price);
      rpd.low = minBigInt(rpd.low, price);

      rpd.close = price;

      // Update the placeholder
      if (currentPlaceholderIndex >= 0) {
        resourceStore.data[currentPlaceholderIndex] = {
          timestamp: resourceStore.data[currentPlaceholderIndex].timestamp,
          open: rpd.open.toString(),
          high: rpd.high.toString(),
          low: rpd.low.toString(),
          close: price.toString(),
        };
      }
    }
  }

  private processIndexPricesData(
    item: ResourcePrice,
    currentIdx: number,
    interval: number
  ) {
    for (const epoch of this.epochs) {
      const epochStartTime = epoch.startTimestamp;
      const epochEndTime = epoch.endTimestamp;
      // Skip data points that are not in the epoch
      if (
        !epochStartTime ||
        item.timestamp < epochStartTime ||
        (epochEndTime && item.timestamp > epochEndTime)
      ) {
        continue;
      }

      // Runtime data
      const ripd = this.runtime.indexProcessData[interval][epoch.id];

      // If this is the first item or we're starting a new interval
      if (!ripd.nextTimestamp) {
        ripd.nextTimestamp = this.startOfNextInterval(item.timestamp, interval);

        // Initialize index store if needed
        if (!this.persistentStorage[interval].indexStore[epoch.id]) {
          this.persistentStorage[interval].indexStore[epoch.id] = {
            data: [],
            metadata: [],
            pointers: {},
            trailingAvgData: [], // Unused in index store
          };
        }
        const piStore = this.persistentStorage[interval].indexStore[epoch.id];

        // Create a placeholder in the store
        const itemStartTime = this.startOfCurrentInterval(
          item.timestamp,
          interval
        );

        // Check if we already have an item for this interval
        const lastStoreIndex =
          piStore.data.length > 0 ? piStore.data.length - 1 : undefined;

        // Get cached data from the latest stored item
        if (lastStoreIndex !== undefined) {
          const metadata = piStore.metadata[lastStoreIndex];
          ripd.used = metadata.used;
          ripd.feePaid = metadata.feePaid;
        }

        const isLastStoredItem =
          lastStoreIndex !== undefined
            ? piStore.data[lastStoreIndex].timestamp == itemStartTime
            : false;

        if (!isLastStoredItem) {
          // Create a new placeholder
          piStore.data.push({
            timestamp: itemStartTime,
            open: '0',
            high: '0',
            low: '0',
            close: '0',
          });

          piStore.metadata.push({
            startTimestamp: item.timestamp,
            endTimestamp: item.timestamp,
            used: ripd.used,
            feePaid: ripd.feePaid,
          });

          piStore.pointers[item.timestamp] = piStore.data.length - 1;
        }
      }

      // Persistent data
      const piStore = this.persistentStorage[interval].indexStore[epoch.id];

      // Get the current placeholder index (the last item in the store)
      const currentPlaceholderIndex = piStore.data.length - 1;

      // Categorize the current data point
      const isLastItem = currentIdx === this.runtime.dbResourcePricesLength - 1;
      const isNewInterval = item.timestamp >= ripd.nextTimestamp;

      ripd.used += BigInt(item.used);
      ripd.feePaid += BigInt(item.feePaid);

      // check if it's the last price item or last in the interval
      if (
        isLastItem ||
        isNewInterval ||
        (epochEndTime && item.timestamp > epochEndTime)
      ) {
        let fixedFeePaid: bigint = BigInt(ripd.feePaid);
        let fixedUsed: bigint = BigInt(ripd.used);

        if (!isNewInterval) {
          // We need to remove the current item from the data since it's not in the current interval
          fixedFeePaid -= BigInt(item.feePaid);
          fixedUsed -= BigInt(item.used);
        }

        // Finalize the current interval
        const avgPrice: bigint = fixedUsed > 0n ? fixedFeePaid / fixedUsed : 0n;

        // Update the placeholder with final values
        piStore.data[currentPlaceholderIndex] = {
          timestamp: piStore.data[currentPlaceholderIndex].timestamp,
          open: avgPrice.toString(),
          high: avgPrice.toString(),
          low: avgPrice.toString(),
          close: avgPrice.toString(),
        };

        piStore.metadata[currentPlaceholderIndex] = {
          startTimestamp:
            piStore.metadata[currentPlaceholderIndex].startTimestamp,
          endTimestamp: item.timestamp,
          used: ripd.used,
          feePaid: ripd.feePaid,
        };

        // Prepare and create a placeholder for the next interval if there's a new interval
        if (isNewInterval) {
          ripd.nextTimestamp = this.startOfNextInterval(
            item.timestamp,
            interval
          );

          const itemStartTime = this.startOfCurrentInterval(
            item.timestamp,
            interval
          );

          // Check if we already have an item for this interval
          const existingIndex = piStore.data.findIndex(
            (d) => d.timestamp == itemStartTime
          );

          if (existingIndex === -1) {
            // Create a new placeholder
            piStore.data.push({
              timestamp: itemStartTime,
              open: avgPrice.toString(),
              high: avgPrice.toString(),
              low: avgPrice.toString(),
              close: avgPrice.toString(),
            });

            piStore.metadata.push({
              startTimestamp: item.timestamp,
              endTimestamp: ripd.nextTimestamp,
              used: ripd.used,
              feePaid: ripd.feePaid,
            });

            piStore.pointers[item.timestamp] = piStore.data.length - 1;
          }
        }
      }
    }
  }

  /**
   * Process a new data point for a given interval
   *
   * To process a data point for a trailingAvg interval it needs to add the data point value to the accumulators
   * and remove from the accumulators the old values that are outside of the trailing window, for a given interval item.
   *
   * In order to do the removal of old data points, it uses the trailingAvgData array, that contains the data points
   * that are inside the trailing window.
   *
   * To process a data point it needs to identify if the timestamp of the item belongs to a running interval or a new one.
   *
   * If it's a running interval item, it just needs to update the accumulators, and add the datapoint to the trailingAvgData array.
   *
   * If it's a new interval item, it first needs to close the current in progress interval item, store it in the persistent array,
   * and then prepare the next one.
   *
   * There's a special case and is the latest datapoint to process. It needs to update all the persistedData to store and continue
   * processing the next time more data comes from the database.
   *
   * @param item - The current resource price item
   * @param currentIdx - The current index of the resource price item
   * @param interval - The interval of the resource price item
   */
  private processTrailingAvgPricesData(
    item: ResourcePrice,
    currentIdx: number,
    interval: number
  ) {
    // Runtime data
    const rtpd = this.runtime.trailingAvgProcessData[interval];

    // Persistent data
    const ptStore = this.persistentStorage[interval].trailingAvgStore;

    // First data point processed in this batch. Initialize accumulators and create a placeholder in the pstore if needed for the this data point
    if (!rtpd.nextTimestamp) {
      rtpd.nextTimestamp = this.startOfNextInterval(item.timestamp, interval);

      // Create a placeholder in the store if not found
<<<<<<< HEAD
      const trailingAvgStore = this.storage[interval].trailingAvgStore;
      const itemStartTime = this.snapToInterval(item.timestamp, interval);
      const price = tpd.used > 0n ? tpd.feePaid / tpd.used : 0n; // always 0? 
=======
      const itemStartTime = this.startOfCurrentInterval(
        item.timestamp,
        interval
      );
>>>>>>> 5c5100a9

      // Check if we already have an item for this interval
      const lastStoreIndex =
        ptStore.data.length > 0 ? ptStore.data.length - 1 : undefined;

      // Get cached data from the latest stored item
      if (lastStoreIndex !== undefined) {
        const metadata = ptStore.metadata[lastStoreIndex];
        rtpd.used = metadata.used;
        rtpd.feePaid = metadata.feePaid;
      }

      // Check if we already have an item for this interval
      const isLastStoredItem =
        lastStoreIndex !== undefined
          ? ptStore.data[lastStoreIndex].timestamp == itemStartTime
          : false;

      if (!isLastStoredItem) {
        // Create a new placeholder for the next item. It will be updated once is finished processing the current item
        ptStore.data.push({
          timestamp: itemStartTime,
          open: '0',
          high: '0',
          low: '0',
          close: '0',
        });

        ptStore.metadata.push({
          startTimestamp: item.timestamp,
          endTimestamp: item.timestamp,
          used: rtpd.used,
          feePaid: rtpd.feePaid,
        });

        if (!ptStore.trailingAvgData) {
          ptStore.trailingAvgData = [];
        }

        ptStore.pointers[item.timestamp] = ptStore.data.length - 1;
      }
    }

    // Get the current placeholder index (the last item in the store)
    const currentPlaceholderIndex = ptStore.data.length - 1;

    // Categorize the current data point
    const isLastItem = currentIdx === this.runtime.dbResourcePricesLength - 1;
    const isNewInterval = item.timestamp >= rtpd.nextTimestamp;

    // if (interval == 300 && epoch.id == 2) {
    //   const avgPrice = ripd.used > 0n ? ripd.feePaid / ripd.used : 0n;
    //   console.log(
    //     'LLL 18 ',
    //     interval,
    //     epoch.id,
    //     item.timestamp,
    //     ripd.used.toString(),
    //     ripd.feePaid.toString(),
    //     avgPrice.toString(),
    //     item.used.toString(),
    //     item.feePaid.toString(),
    //     (ripd.used + BigInt(item.used)).toString(),
    //     (ripd.feePaid + BigInt(item.feePaid)).toString()
    //   );
    // }

    // Include the new item in accumulators and the runtime trailing avg data
    rtpd.used += BigInt(item.used);
    rtpd.feePaid += BigInt(item.feePaid);

    rtpd.trailingAvgData.push({
      timestamp: item.timestamp,
      used: item.used,
      feePaid: item.feePaid,
    });

    // Check if the datapoint is the last item or belongs to a new interval item (not running same interval item)
    if (isNewInterval || isLastItem) {
      let fixedFeePaid: bigint = BigInt(rtpd.feePaid);
      let fixedUsed: bigint = BigInt(rtpd.used);

      if (!isNewInterval) {
        // We need to remove the current item from the data since it's not in the current interval
        fixedFeePaid -= BigInt(item.feePaid);
        fixedUsed -= BigInt(item.used);
      }

      // Finalize the current interval
      const avgPrice: bigint = fixedUsed > 0n ? fixedFeePaid / fixedUsed : 0n;

      // Update the placeholder with final values
      ptStore.data[currentPlaceholderIndex] = {
        timestamp: ptStore.data[currentPlaceholderIndex].timestamp,
        open: avgPrice.toString(),
        high: avgPrice.toString(),
        low: avgPrice.toString(),
        close: avgPrice.toString(),
      };

      ptStore.metadata[currentPlaceholderIndex] = {
        startTimestamp:
          ptStore.metadata[currentPlaceholderIndex].startTimestamp,
        endTimestamp: item.timestamp,
        used: rtpd.used,
        feePaid: rtpd.feePaid,
      };

      // Notice: Add the trailing avg data to the metadata, only if it's the last data point
      if (isLastItem) {
        ptStore.trailingAvgData = rtpd.trailingAvgData.slice(
          rtpd.startTimestampIndex,
          currentIdx
        );
      }

      // Prepare and create a placeholder for the next interval if there's a new interval
      if (isNewInterval) {
        rtpd.nextTimestamp = this.startOfNextInterval(item.timestamp, interval);

        // Create a placeholder for the next interval
        const itemStartTime = this.startOfCurrentInterval(
          item.timestamp,
          interval
        );

        // Check if we already have an item for this interval
        const existingIndex = ptStore.data.findIndex(
          (d) => d.timestamp == itemStartTime
        );

        if (existingIndex === -1) {
          // Create a new placeholder
          ptStore.data.push({
            timestamp: itemStartTime,
            open: avgPrice.toString(),
            high: avgPrice.toString(),
            low: avgPrice.toString(),
            close: avgPrice.toString(),
          });

          ptStore.metadata.push({
            startTimestamp: item.timestamp,
            endTimestamp: rtpd.nextTimestamp,
            used: rtpd.used,
            feePaid: rtpd.feePaid,
          });

          ptStore.pointers[item.timestamp] = ptStore.data.length - 1;
        }
      }
    }

    // Remove the old items from the trailing avg if they are before the trailing avg timestamp
    let startIdx = rtpd.startTimestampIndex;
    let oldItem = rtpd.trailingAvgData[startIdx];
    // TODO Check if is item.timestamp - this.trailingAvgTime or rtpd.nextTimestamp - this.trailingAvgTime
    const trailingAvgTimestamp = item.timestamp - this.trailingAvgTime;
    const lastIdx = rtpd.trailingAvgData.length - 1;

    while (oldItem.timestamp < trailingAvgTimestamp) {
      rtpd.used -= BigInt(oldItem.used);
      rtpd.feePaid -= BigInt(oldItem.feePaid);
      startIdx++;
      rtpd.startTimestampIndex = startIdx;
      if (startIdx >= lastIdx) break; // no more items to remove
      oldItem = rtpd.trailingAvgData[startIdx];
    }
  }

  private getEpochId(chainId: number, address: string, epoch: string) {
    const theEpoch = this.epochs.find(
      (e) =>
        e.market.chainId === chainId &&
        e.market.address === address &&
        e.epochId === Number(epoch)
    );
    if (!theEpoch) {
      throw new Error(`Epoch not found for ${chainId}-${address}-${epoch}`);
    }

    return theEpoch.id;
  }

  getResourcePrices(from: number, to: number, interval: number) {
    this.checkInterval(interval);

    return this.getPricesFromArray(
      this.persistentStorage[interval].resourceStore.data,
      from,
      to,
      interval
    );
  }

  getIndexPrices(
    from: number,
    to: number,
    interval: number,
    chainId: number,
    address: string,
    epoch: string
  ) {
    this.checkInterval(interval);
    const epochId = this.getEpochId(chainId, address, epoch);
    if (!this.persistentStorage[interval].indexStore[epochId]) {
      return [];
    }
    return this.getPricesFromArray(
      this.persistentStorage[interval].indexStore[epochId].data,
      from,
      to,
      interval,
      false
    );
  }

  getTrailingAvgPrices(from: number, to: number, interval: number) {
    this.checkInterval(interval);
    return this.getPricesFromArray(
      this.persistentStorage[interval].trailingAvgStore.data,
      from,
      to,
      interval
    );
  }

  getMarketFromChainAndAddress(chainId: number, address: string) {
    return this.markets.find(
      (m) =>
        m.chainId === chainId &&
        m.address.toLowerCase() === address.toLowerCase()
    );
  }

  private checkInterval(interval: number) {
    if (!this.intervals.includes(interval)) {
      throw new Error(
        `Invalid interval: ${interval}. Must be one of: ${this.intervals.join(', ')}`
      );
    }
  }

  private async updateStoreIfNeeded(prices: CandleData[], to: number) {
    // Get the last processed interval's end timestamp
    if (!prices?.length) {
      return;
    }

    const lastProcessedData = prices[prices.length - 1];

    // If the requested 'to' timestamp is beyond our last processed interval
    if (to > lastProcessedData.timestamp) {
      if (this.runtime.processingResourceItems) {
        // There's an update already running, don't call it again
        console.log(
          `ResourcePerformance - Update already running for ${this.resource.slug} to ${to}`
        );
      } else {
        // Process new data starting from the last timestamp we processed
        await this.processResourceData(this.lastTimestampProcessed);
      }
    }
  }

  private async getPricesFromArray(
    prices: CandleData[],
    from: number,
    to: number,
    interval: number,
    fillMissing: boolean = true
  ) {
    if (prices.length === 0) {
      return [];
    }

    const timeWindow: {
      from: number;
      to: number;
    } = {
      from: this.startOfCurrentInterval(from, interval),
      to: this.startOfCurrentInterval(to, interval),
    };

    // Check if we need to process new data for this requested time range
    await this.updateStoreIfNeeded(prices, timeWindow.to);

    // If there are no prices or window starts before first price, add zero entries
    if (fillMissing && timeWindow.from < prices[0].timestamp) {
      const zeroEntries = [];
      for (let t = timeWindow.from; t < prices[0].timestamp; t += interval) {
        zeroEntries.push({
          timestamp: t,
          open: '0',
          high: '0',
          low: '0',
          close: '0',
        });
      }
      prices = [...zeroEntries, ...prices];
    }

    // TODO: Use pointer to find the start and end indices
    // Since prices are ordered by timestamp, we can find the start and end indices
    let startIndex = prices.findIndex(
      (price) => price.timestamp >= timeWindow.from
    );
    if (startIndex === -1) startIndex = prices.length;

    let endIndex = prices.length;
    for (let i = startIndex; i < prices.length; i++) {
      if (prices[i].timestamp > timeWindow.to) {
        endIndex = i;
        break;
      }
    }

    // Get slice of prices in time window
    const pricesInRange = prices.slice(startIndex, endIndex);
    return pricesInRange.map((price) => ({
      timestamp: price.timestamp,
      open: price.open.toString(),
      high: price.high.toString(),
      low: price.low.toString(),
      close: price.close.toString(),
    }));
  }

  startOfCurrentInterval(
    timestamp: number,
    interval: number | undefined = undefined
  ) {
    if (interval === undefined) {
      interval = ResourcePerformance.MIN_INTERVAL;
    }
    return Math.floor(timestamp / interval) * interval;
  }

  startOfNextInterval(
    timestamp: number,
    interval: number | undefined = undefined
  ) {
    if (interval === undefined) {
      interval = ResourcePerformance.MIN_INTERVAL;
    }
    return (Math.floor(timestamp / interval) + 1) * interval;
  }
}<|MERGE_RESOLUTION|>--- conflicted
+++ resolved
@@ -731,16 +731,10 @@
       rtpd.nextTimestamp = this.startOfNextInterval(item.timestamp, interval);
 
       // Create a placeholder in the store if not found
-<<<<<<< HEAD
-      const trailingAvgStore = this.storage[interval].trailingAvgStore;
-      const itemStartTime = this.snapToInterval(item.timestamp, interval);
-      const price = tpd.used > 0n ? tpd.feePaid / tpd.used : 0n; // always 0? 
-=======
       const itemStartTime = this.startOfCurrentInterval(
         item.timestamp,
         interval
       );
->>>>>>> 5c5100a9
 
       // Check if we already have an item for this interval
       const lastStoreIndex =
