--- conflicted
+++ resolved
@@ -123,203 +123,13 @@
   }
 }
 
-<<<<<<< HEAD
-const getMarketCandles = {
-  name: 'get_sapience_market_candles',
-  description:
-    'Gets price candle data (OHLC) for a specific market over a time period. To, from, and interval should be specified in seconds.',
-  parameters: {
-    properties: {
-      address: z.string().describe('The address of the market group'),
-      chainId: z
-        .string()
-        .describe('The chain ID where the market group exists'),
-      marketId: z.string().describe('The market ID to get candles for'),
-      from: z.string().describe('Start timestamp in seconds'),
-      to: z.string().describe('End timestamp in seconds'),
-      interval: z.string().describe('Interval between candles in seconds'),
-    },
-  },
-  function: async ({
-    address,
-    chainId,
-    marketId,
-    from,
-    to,
-    interval,
-  }: {
-    address: string;
-    chainId: string;
-    marketId: string;
-    from: string;
-    to: string;
-    interval: string;
-  }): Promise<CallToolResult> => {
-    const intervalSeconds = intervalToSeconds(interval);
-
-    const query = `
-      query GetMarketCandles($address: String!, $chainId: Int!, $marketId: String!, $from: Int!, $to: Int!, $interval: Int!) {
-        marketCandles(address: $address, chainId: $chainId, marketId: $marketId, from: $from, to: $to, interval: $interval) {
-          data {
-            timestamp
-            open
-            high
-            low
-            close
-          }
-          lastUpdateTimestamp
-        }
-      }
-    `;
-
-    const result = await executeGraphQLQuery(query, {
-      address,
-      chainId: parseInt(chainId),
-      marketId,
-      from: parseInt(from),
-      to: parseInt(to),
-      interval: intervalSeconds,
-    });
-    return {
-      content: [
-        {
-          type: 'text' as const,
-          text: JSON.stringify(result.data?.marketCandles, null, 2),
-        },
-      ],
-    };
-  },
-};
-
-const getResourceCandles = {
-  name: 'get_sapience_resource_candles',
-=======
 // MCP Tools
 export const introspectSchema = {
   name: 'introspect_sapience_schema',
->>>>>>> 960931b5
   description:
     'Introspect the Sapience GraphQL schema to get all available queries, types, and fields',
   parameters: {
     properties: {
-<<<<<<< HEAD
-      slug: z.string().describe('The slug of the resource'),
-      from: z.string().describe('Start timestamp in seconds'),
-      to: z.string().describe('End timestamp in seconds'),
-      interval: z.string().describe('Interval between candles in seconds'),
-    },
-  },
-  function: async ({
-    slug,
-    from,
-    to,
-    interval,
-  }: {
-    slug: string;
-    from: string;
-    to: string;
-    interval: string;
-  }): Promise<CallToolResult> => {
-    const intervalSeconds = intervalToSeconds(interval);
-
-    const query = `
-      query GetResourceCandles($slug: String!, $from: Int!, $to: Int!, $interval: Int!) {
-        resourceCandles(slug: $slug, from: $from, to: $to, interval: $interval) {
-          data {
-            timestamp
-            open
-            high
-            low
-            close
-          }
-          lastUpdateTimestamp
-        }
-      }
-    `;
-
-    const result = await executeGraphQLQuery(query, {
-      slug,
-      from: parseInt(from),
-      to: parseInt(to),
-      interval: intervalSeconds,
-    });
-    return {
-      content: [
-        {
-          type: 'text' as const,
-          text: JSON.stringify(result.data?.resourceCandles, null, 2),
-        },
-      ],
-    };
-  },
-};
-
-const getResourceTrailingAverageCandles = {
-  name: 'get_sapience_resource_trailing_average_candles',
-  description:
-    'Gets trailing average price candle data (OHLC) for a specific resource over a time period. To, from, interval, and trailingAvgTime should be specified in seconds.',
-  parameters: {
-    properties: {
-      slug: z.string().describe('The slug of the resource'),
-      from: z.string().describe('Start timestamp in seconds'),
-      to: z.string().describe('End timestamp in seconds'),
-      interval: z.string().describe('Interval between candles in seconds'),
-      trailingAvgTime: z
-        .string()
-        .describe('Time window for trailing average in seconds'),
-    },
-  },
-  function: async ({
-    slug,
-    from,
-    to,
-    interval,
-    trailingAvgTime,
-  }: {
-    slug: string;
-    from: string;
-    to: string;
-    interval: string;
-    trailingAvgTime: string;
-  }): Promise<CallToolResult> => {
-    const intervalSeconds = intervalToSeconds(interval);
-    const trailingAvgSeconds = intervalToSeconds(trailingAvgTime);
-
-    const query = `
-      query GetResourceTrailingAverageCandles($slug: String!, $from: Int!, $to: Int!, $interval: Int!, $trailingAvgTime: Int!) {
-        resourceTrailingAverageCandles(slug: $slug, from: $from, to: $to, interval: $interval, trailingAvgTime: $trailingAvgTime) {
-          data {
-            timestamp
-            open
-            high
-            low
-            close
-          }
-          lastUpdateTimestamp
-        }
-      }
-    `;
-
-    const result = await executeGraphQLQuery(query, {
-      slug,
-      from: parseInt(from),
-      to: parseInt(to),
-      interval: intervalSeconds,
-      trailingAvgTime: trailingAvgSeconds,
-    });
-    return {
-      content: [
-        {
-          type: 'text' as const,
-          text: JSON.stringify(
-            result.data?.resourceTrailingAverageCandles,
-            null,
-            2
-          ),
-        },
-      ],
-    };
-=======
       __ignore__: z
         .boolean()
         .default(false)
@@ -351,7 +161,6 @@
         ],
       };
     }
->>>>>>> 960931b5
   },
 };
 
@@ -375,42 +184,6 @@
     query: string;
     variables?: string;
   }): Promise<CallToolResult> => {
-<<<<<<< HEAD
-    const intervalSeconds = intervalToSeconds(interval);
-
-    const query = `
-      query GetIndexCandles($address: String!, $chainId: Int!, $marketId: String!, $from: Int!, $to: Int!, $interval: Int!) {
-        indexCandles(address: $address, chainId: $chainId, marketId: $marketId, from: $from, to: $to, interval: $interval) {
-          data {
-            timestamp
-            open
-            high
-            low
-            close
-          }
-          lastUpdateTimestamp
-        }
-      }
-    `;
-
-    const result = await executeGraphQLQuery(query, {
-      address,
-      chainId: parseInt(chainId),
-      marketId,
-      from: parseInt(from),
-      to: parseInt(to),
-      interval: intervalSeconds,
-    });
-    return {
-      content: [
-        {
-          type: 'text' as const,
-          text: JSON.stringify(result.data?.indexCandles, null, 2),
-        },
-      ],
-    };
-=======
     return executeGraphQLQuery(query, variables);
->>>>>>> 960931b5
   },
 };