import { Prisma } from '../../generated/prisma';

// Define the type for MarketGroup with necessary includes
type MarketGroupWithRelations = Prisma.MarketGroupGetPayload<{
  include: {
    resource: true;
    market: true;
  };
}>;

export interface marketInfo {
  resourceSlug: string;
  marketGroupIdx: number;
  marketIdx: number;
  marketId: number;
  marketGroupAddress: string;
  marketGroupChainId: number;
  startTimestamp: number;
  endTimestamp: number;
  isCumulative: boolean;
}

export class marketInfoStore {
  private static instance: marketInfoStore;
  private marketInfoByIdx: Map<number, marketInfo> = new Map();

  private constructor() {}

  public static getInstance() {
    if (!this.instance) {
      this.instance = new marketInfoStore();
    }
    return this.instance;
  }

<<<<<<< HEAD
  public async updatemarketInfo(marketGroups: MarketGroupWithRelations[]) {
    console.log(
      `updatemarketInfo: MarketGroups.length: ${marketGroups.length}`
    );
    let _debugCounter = 0;
=======
  public async updateMarketInfo(marketGroups: MarketGroupWithRelations[]) {
>>>>>>> 1d7f3882
    for (const marketGroup of marketGroups) {
      // Add resource slug
      const resourceSlug = marketGroup.resource?.slug ?? 'no-resource';

      // Add market with extra data
<<<<<<< HEAD
      if (marketGroup.markets) {
        _debugCounter += marketGroup.markets.length;
        for (const market of marketGroup.markets) {
=======
      if (marketGroup.market) {
        for (const market of marketGroup.market) {
>>>>>>> 1d7f3882
          if (this.marketInfoByIdx.has(market.id) || !marketGroup.address) {
            continue;
          }
          this.marketInfoByIdx.set(market.id, {
            marketId: market.marketId,
            marketGroupIdx: marketGroup.id,
            marketIdx: market.id,
            resourceSlug,
            marketGroupAddress: marketGroup.address,
            marketGroupChainId: marketGroup.chainId,
            startTimestamp: market.startTimestamp ?? 0,
            endTimestamp: market.endTimestamp ?? 0,
            isCumulative: marketGroup.isCumulative ?? false,
          });
        }
      }
    }
<<<<<<< HEAD
    console.log(`updatemarketInfo: Markets counter: ${_debugCounter}`);
=======
>>>>>>> 1d7f3882
  }

  public getmarketInfo(marketId: number): marketInfo | undefined {
    return this.marketInfoByIdx.get(marketId);
  }

  public getmarketInfoByChainAndAddress(
    chainId: number,
    address: string,
    marketId: string
  ): marketInfo | undefined {
    for (const marketInfo of this.marketInfoByIdx.values()) {
      if (!marketInfo.marketGroupAddress || !address) {
        console.log(
          'getmarketInfoByChainAndAddress: debug statement',
          this.marketInfoByIdx,
          chainId,
          address,
          marketId
        );
      }
      if (
        marketInfo.marketGroupChainId === chainId &&
        marketInfo.marketGroupAddress &&
        marketInfo.marketGroupAddress.toLowerCase() === address.toLowerCase() &&
        marketInfo.marketId === Number(marketId)
      ) {
        return marketInfo;
      }
    }
    return undefined;
  }

  public getAllMarketIndexes(): number[] {
    return Array.from(this.marketInfoByIdx.keys());
  }

  public getAllMarketIndexesByResourceSlug(resourceSlug: string): number[] {
    return Array.from(this.marketInfoByIdx.values())
      .filter((m) => m.resourceSlug === resourceSlug)
      .map((m) => m.marketIdx);
  }

  public getAllResourceSlugs(): string[] {
    return Array.from(this.marketInfoByIdx.values()).map((m) => m.resourceSlug);
  }

  public isMarketActive(marketId: number, timestamp: number): boolean {
    const marketInfo = this.marketInfoByIdx.get(marketId);
    if (!marketInfo) return false;

    return (
      timestamp >= marketInfo.startTimestamp &&
      (marketInfo.endTimestamp === 0 || timestamp <= marketInfo.endTimestamp)
    );
  }

  public getActiveMarkets(timestamp: number): number[] {
    return this.getAllMarketIndexes().filter((marketId) =>
      this.isMarketActive(marketId, timestamp)
    );
  }
}<|MERGE_RESOLUTION|>--- conflicted
+++ resolved
@@ -33,28 +33,14 @@
     return this.instance;
   }
 
-<<<<<<< HEAD
-  public async updatemarketInfo(marketGroups: MarketGroupWithRelations[]) {
-    console.log(
-      `updatemarketInfo: MarketGroups.length: ${marketGroups.length}`
-    );
-    let _debugCounter = 0;
-=======
   public async updateMarketInfo(marketGroups: MarketGroupWithRelations[]) {
->>>>>>> 1d7f3882
     for (const marketGroup of marketGroups) {
       // Add resource slug
       const resourceSlug = marketGroup.resource?.slug ?? 'no-resource';
 
       // Add market with extra data
-<<<<<<< HEAD
-      if (marketGroup.markets) {
-        _debugCounter += marketGroup.markets.length;
-        for (const market of marketGroup.markets) {
-=======
       if (marketGroup.market) {
         for (const market of marketGroup.market) {
->>>>>>> 1d7f3882
           if (this.marketInfoByIdx.has(market.id) || !marketGroup.address) {
             continue;
           }
@@ -72,17 +58,13 @@
         }
       }
     }
-<<<<<<< HEAD
-    console.log(`updatemarketInfo: Markets counter: ${_debugCounter}`);
-=======
->>>>>>> 1d7f3882
   }
 
-  public getmarketInfo(marketId: number): marketInfo | undefined {
+  public getMarketInfo(marketId: number): marketInfo | undefined {
     return this.marketInfoByIdx.get(marketId);
   }
 
-  public getmarketInfoByChainAndAddress(
+  public getMarketInfoByChainAndAddress(
     chainId: number,
     address: string,
     marketId: string
@@ -90,7 +72,7 @@
     for (const marketInfo of this.marketInfoByIdx.values()) {
       if (!marketInfo.marketGroupAddress || !address) {
         console.log(
-          'getmarketInfoByChainAndAddress: debug statement',
+          'getMarketInfoByChainAndAddress: debug statement',
           this.marketInfoByIdx,
           chainId,
           address,
