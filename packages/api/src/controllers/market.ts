--- conflicted
+++ resolved
@@ -183,17 +183,10 @@
   const chainId = await client.getChainId();
 
   try {
-<<<<<<< HEAD
-    await updateCollateralData(client, market);
+    await updateCollateralData(client, marketGroup);
     await prisma.marketGroup.update({
-      where: { id: market.id },
-      data: extractMarketGroupFields(market),
-=======
-    await updateCollateralData(client, marketGroup);
-    await prisma.market_group.update({
       where: { id: marketGroup.id },
       data: extractMarketGroupFields(marketGroup),
->>>>>>> 3039e15e
     });
   } catch (err) {
     console.error(
@@ -392,17 +385,10 @@
 
   // Update collateral data
 
-<<<<<<< HEAD
-  await updateCollateralData(client, market);
+  await updateCollateralData(client, marketGroup);
   await prisma.marketGroup.update({
-    where: { id: market.id },
-    data: extractMarketGroupFields(market),
-=======
-  await updateCollateralData(client, marketGroup);
-  await prisma.market_group.update({
     where: { id: marketGroup.id },
     data: extractMarketGroupFields(marketGroup),
->>>>>>> 3039e15e
   });
 
   // Get the contract deployment time and us it as initial lookback start time
@@ -592,13 +578,8 @@
 ) => {
   console.log('handling event upsert:', {
     chainId,
-<<<<<<< HEAD
     address: market_groupAddress,
-    epochId: marketId,
-=======
-    address: marketGroupAddress,
     marketId: marketId,
->>>>>>> 3039e15e
     blockNumber,
     timeStamp,
     logIndex,
