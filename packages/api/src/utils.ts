--- conflicted
+++ resolved
@@ -400,7 +400,10 @@
   return await response.json();
 }
 
-<<<<<<< HEAD
+export const sleep = async (ms: number) => {
+  return await new Promise((resolve) => setTimeout(resolve, ms));
+};
+
 export const CELENIUM_API_KEY = process.env.CELENIUM_API_KEY;
 
 export const safeRequire = async (path: string): Promise<Deployment | null> => {
@@ -414,11 +417,4 @@
 
 export const sleep = async (ms: number) => {
   return await new Promise((resolve) => setTimeout(resolve, ms));
-};
-=======
-export const sleep = async (ms: number) => {
-  return await new Promise((resolve) => setTimeout(resolve, ms));
-};
-
-export const CELENIUM_API_KEY = process.env.CELENIUM_API_KEY;
->>>>>>> 9b71b98e
+};