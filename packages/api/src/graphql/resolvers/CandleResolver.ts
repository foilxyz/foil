--- conflicted
+++ resolved
@@ -398,10 +398,4 @@
       throw new Error('Failed to fetch market candles');
     }
   }
-<<<<<<< HEAD
-
-  
-} 
-=======
-}
->>>>>>> e812a434
+}