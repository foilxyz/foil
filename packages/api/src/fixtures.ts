--- conflicted
+++ resolved
@@ -56,24 +56,7 @@
     : []),
 ];
 
-<<<<<<< HEAD
-export const RESOURCES = [...EVM_RESOURCES, ...OTHER_RESOURCES];
-
-const MARKET_CONFIGS = [
-  { chainId: base.id, environment: 'all' },
-  { chainId: cannon.id, environment: 'development' },
-  { chainId: sepolia.id, environment: ['staging', 'development'] },
-];
-
 const addMarketYinYang = async (markets: MarketInfo[], chainId: number) => {
-=======
-const addMarketYinYang = async (
-  markets: MarketInfo[],
-  chainId: number,
-  suffix?: string,
-  resource = RESOURCES[0] // Default to Ethereum Gas
-) => {
->>>>>>> 9b71b98e
   const yin = await safeRequire(
     `@/protocol/deployments/${chainId}${suffix || ''}/FoilYin.json`
   );
@@ -98,24 +81,14 @@
         deployment: yin,
         vaultAddress: yinVault.address,
         marketChainId: chainId,
-<<<<<<< HEAD
-        public: true,
-        resource: ethGasResource,
-=======
         resource,
->>>>>>> 9b71b98e
         isYin: true,
       },
       {
         deployment: yang,
         vaultAddress: yangVault.address,
         marketChainId: chainId,
-<<<<<<< HEAD
-        public: false,
-        resource: ethGasResource,
-=======
         resource,
->>>>>>> 9b71b98e
         isYin: false,
       }
     );
@@ -125,12 +98,6 @@
 const initializeMarkets = async () => {
   const FULL_MARKET_LIST: MarketInfo[] = [];
 
-<<<<<<< HEAD
-  for (const config of MARKET_CONFIGS) {
-    const environments = Array.isArray(config.environment)
-      ? config.environment
-      : [config.environment];
-=======
   // Mainnet Deployments
   await addMarketYinYang(FULL_MARKET_LIST, base.id, '-beta'); // Remove after settling feb
   await addMarketYinYang(FULL_MARKET_LIST, base.id);
@@ -140,14 +107,13 @@
   if (process.env.NODE_ENV === 'development') {
     await addMarketYinYang(FULL_MARKET_LIST, cannon.id);
   }
->>>>>>> 9b71b98e
 
-    if (
-      config.environment === 'all' ||
-      (process.env.NODE_ENV && environments.includes(process.env.NODE_ENV))
-    ) {
-      await addMarketYinYang(FULL_MARKET_LIST, config.chainId);
-    }
+  // Testnet Deployments
+  if (
+    process.env.NODE_ENV === 'staging' ||
+    process.env.NODE_ENV === 'development'
+  ) {
+    await addMarketYinYang(FULL_MARKET_LIST, sepolia.id);
   }
 
   return FULL_MARKET_LIST;
