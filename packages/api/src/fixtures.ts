import { mainnet, sepolia, base, cannon, arbitrum } from 'viem/chains';
import evmIndexer from './resourcePriceFunctions/evmIndexer';
import ethBlobsIndexer from './resourcePriceFunctions/ethBlobsIndexer';
import celestiaIndexer from './resourcePriceFunctions/celestiaIndexer';
import svmIndexer from './resourcePriceFunctions/svmIndexer';
import { safeRequire } from './utils';
import btcIndexer from './resourcePriceFunctions/btcIndexer';
import { MarketInfo } from './interfaces';

const EVM_RESOURCES = [
  {
    name: 'Ethereum Gas',
    slug: 'ethereum-gas',
    priceIndexer: new evmIndexer(mainnet.id),
  },
  {
    name: 'Base Gas',
    slug: 'base-gas',
    priceIndexer: new evmIndexer(base.id),
  },
  {
    name: 'Arbitrum Gas',
    slug: 'arbitrum-gas',
    priceIndexer: new evmIndexer(arbitrum.id),
  },
  {
    name: 'Ethereum Blobspace',
    slug: 'ethereum-blobspace',
    priceIndexer: new ethBlobsIndexer(),
  },
<<<<<<< HEAD
];

const OTHER_RESOURCES = [
  ...(process.env.SOLANA_RPC_URL
    ? [
        {
          name: 'Solana Fees',
          slug: 'solana-fees',
          priceIndexer: new svmIndexer(process.env.SOLANA_RPC_URL),
        },
      ]
    : []),
=======
  {
    name: 'Bitcoin Fees',
    slug: 'bitcoin-fees',
    priceIndexer: new btcIndexer(),
  },
>>>>>>> 4387eed8
  ...(process.env.CELENIUM_API_KEY
    ? [
        {
          name: 'Celestia Blobspace',
          slug: 'celestia-blobspace',
          priceIndexer: new celestiaIndexer('https://api-mainnet.celenium.io'),
        },
      ]
    : []),
];

export const RESOURCES = [...EVM_RESOURCES, ...OTHER_RESOURCES];

const MARKET_CONFIGS = [
  { chainId: base.id, environment: 'all' },
  { chainId: cannon.id, environment: 'development' },
  { chainId: sepolia.id, environment: ['staging', 'development'] },
];

const addMarketYinYang = async (markets: MarketInfo[], chainId: number) => {
  const yin = await safeRequire(
    `@/protocol/deployments/${chainId}/FoilYin.json`
  );
  const yang = await safeRequire(
    `@/protocol/deployments/${chainId}/FoilYang.json`
  );
  const yinVault = await safeRequire(
    `@/protocol/deployments/${chainId}/VaultYin.json`
  );
  const yangVault = await safeRequire(
    `@/protocol/deployments/${chainId}/VaultYang.json`
  );

  if (yin && yang && yinVault && yangVault) {
    const ethGasResource = RESOURCES.find((r) => r.slug === 'ethereum-gas');
    if (!ethGasResource) {
      throw new Error('Ethereum Gas resource not found');
    }

    markets.push(
      {
        deployment: yin,
        vaultAddress: yinVault.address,
        marketChainId: chainId,
        public: true,
        resource: ethGasResource,
        isYin: true,
      },
      {
        deployment: yang,
        vaultAddress: yangVault.address,
        marketChainId: chainId,
        public: false,
        resource: ethGasResource,
        isYin: false,
      }
    );
  }
};

const initializeMarkets = async () => {
  const FULL_MARKET_LIST: MarketInfo[] = [];

  for (const config of MARKET_CONFIGS) {
    const environments = Array.isArray(config.environment)
      ? config.environment
      : [config.environment];

    if (
      config.environment === 'all' ||
      (process.env.NODE_ENV && environments.includes(process.env.NODE_ENV))
    ) {
      await addMarketYinYang(FULL_MARKET_LIST, config.chainId);
    }
  }

  return FULL_MARKET_LIST;
};

export const MARKETS = await initializeMarkets();<|MERGE_RESOLUTION|>--- conflicted
+++ resolved
@@ -28,7 +28,11 @@
     slug: 'ethereum-blobspace',
     priceIndexer: new ethBlobsIndexer(),
   },
-<<<<<<< HEAD
+  {
+    name: 'Bitcoin Fees',
+    slug: 'bitcoin-fees',
+    priceIndexer: new btcIndexer(),
+  },
 ];
 
 const OTHER_RESOURCES = [
@@ -41,13 +45,6 @@
         },
       ]
     : []),
-=======
-  {
-    name: 'Bitcoin Fees',
-    slug: 'bitcoin-fees',
-    priceIndexer: new btcIndexer(),
-  },
->>>>>>> 4387eed8
   ...(process.env.CELENIUM_API_KEY
     ? [
         {
