import { mainnet, base, arbitrum } from 'viem/chains';
import evmIndexer from './resourcePriceFunctions/evmIndexer';
import ethBlobsIndexer from './resourcePriceFunctions/ethBlobsIndexer';
import celestiaIndexer from './resourcePriceFunctions/celestiaIndexer';
import btcIndexer from './resourcePriceFunctions/btcIndexer';
<<<<<<< HEAD
import { Deployment, MarketInfo } from './interfaces';
import { WeatherIndexer } from './resourcePriceFunctions/weatherIndexer';
=======
import fixturesData from './fixtures.json';
import { Resource } from './models/Resource';
import { resourceRepository } from './db';
import { Market } from './models/Market';
import { marketRepository } from './db';
import { Epoch } from './models/Epoch';
import { epochRepository } from './db';
import { Category } from './models/Category';
import { categoryRepository } from './db';
import { IResourcePriceIndexer } from './interfaces';
>>>>>>> 30a175ea

export const TIME_INTERVALS = {
  intervals: {
    INTERVAL_1_MINUTE: 60,
    INTERVAL_5_MINUTES: 5 * 60,
    INTERVAL_15_MINUTES: 15 * 60,
    INTERVAL_30_MINUTES: 30 * 60,
    INTERVAL_4_HOURS: 4 * 60 * 60,
    INTERVAL_1_DAY: 24 * 60 * 60,
    INTERVAL_7_DAYS: 7 * 24 * 60 * 60,
    INTERVAL_28_DAYS: 28 * 24 * 60 * 60,
  },
};

export const INDEXERS: {
  [key: string]: IResourcePriceIndexer;
} = {
  'ethereum-gas': new evmIndexer(mainnet.id),
  'ethereum-blobspace': new ethBlobsIndexer(mainnet.id),
  'celestia-blobspace': new celestiaIndexer('https://api-mainnet.celenium.io'),
  'bitcoin-fees': new btcIndexer(),
  'base-gas': new evmIndexer(base.id),
  'arbitrum-gas': new evmIndexer(arbitrum.id),
};

<<<<<<< HEAD
export const RESOURCES = [
  {
    name: 'Ethereum Gas',
    slug: 'ethereum-gas',
    priceIndexer: new evmIndexer(mainnet.id),
  },
  {
    name: 'Base Gas',
    slug: 'base-gas',
    priceIndexer: new evmIndexer(base.id),
  },
  {
    name: 'Arbitrum Gas',
    slug: 'arbitrum-gas',
    priceIndexer: new evmIndexer(arbitrum.id),
  },
  {
    name: 'Ethereum Blobspace',
    slug: 'ethereum-blobspace',
    priceIndexer: new ethBlobsIndexer(mainnet.id),
  },
  {
    name: 'Bitcoin Fees',
    slug: 'bitcoin-fees',
    priceIndexer: new btcIndexer(),
    timeInterval: [],
  },
  {
    name: 'NYC Temperature',
    slug: 'nyc-temperature',
    priceIndexer: new WeatherIndexer('temperature'),
  },
  {
    name: 'LA Precipitation',
    slug: 'la-precipitation',
    priceIndexer: new WeatherIndexer('precipitation'),
  },
  ...(process.env.CELENIUM_API_KEY
    ? [
        {
          name: 'Celestia Blobspace',
          slug: 'celestia-blobspace',
          priceIndexer: new celestiaIndexer('https://api-mainnet.celenium.io'),
        },
      ]
    : []),
];

const addMarketYinYang = async (
  markets: MarketInfo[],
  chainId: number,
  suffix?: string,
  resource = RESOURCES[0] // Default to Ethereum Gas
) => {
  const yin = await safeRequire(
    `@/protocol/deployments/${chainId}${suffix || ''}/FoilYin.json`
  );
  const yang = await safeRequire(
    `@/protocol/deployments/${chainId}${suffix || ''}/FoilYang.json`
  );
  const yinVault = await safeRequire(
    `@/protocol/deployments/${chainId}${suffix || ''}/VaultYin.json`
  );
  const yangVault = await safeRequire(
    `@/protocol/deployments/${chainId}${suffix || ''}/VaultYang.json`
  );

  if (yin && yang && yinVault && yangVault) {
    markets.push(
      {
        deployment: yin,
        vaultAddress: yinVault.address,
        marketChainId: chainId,
        resource,
        isYin: true,
=======
// Helper function to create or update epochs with questions
async function handleEpochQuestions(
  market: Market,
  questions: string[]
): Promise<void> {
  if (!questions || questions.length === 0) {
    return;
  }

  // Create or update epochs for each question
  for (let i = 0; i < questions.length; i++) {
    const epochId = i + 1; // Convert 0-index to 1-index for epochId

    // Check if epoch already exists
    let epoch = await epochRepository.findOne({
      where: {
        market: { id: market.id },
        epochId: epochId,
>>>>>>> 30a175ea
      },
    });

    if (!epoch) {
      // Create new epoch
      epoch = new Epoch();
      epoch.epochId = epochId;
      epoch.market = market;
      epoch.question = questions[i];
      await epochRepository.save(epoch);
      console.log(`Created epoch ${epochId} with question: ${questions[i]}`);
    } else if (epoch.question !== questions[i]) {
      // Update epoch question if different
      epoch.question = questions[i];
      await epochRepository.save(epoch);
      console.log(
        `Updated epoch ${epochId} with new question: ${questions[i]}`
      );
    }
  }
}

// TODO, bring this in below?
// import { createOrUpdateEpochFromContract } from '../controllers/marketHelpers';

// Function to initialize fixtures - upsert resources and markets from fixtures.json
export const initializeFixtures = async (): Promise<void> => {
  console.log('Initializing fixtures from fixtures.json');

  // Initialize resources from fixtures.json
  for (const resourceData of fixturesData.RESOURCES) {
    let resource = await resourceRepository.findOne({
      where: { name: resourceData.name },
    });

    // Find the associated category
    const category = await categoryRepository.findOne({
      where: { slug: resourceData.category },
    });

    if (!category) {
      console.log(
        `Category not found for resource ${resourceData.name}: ${resourceData.category}`
      );
      continue; // Skip this resource if category not found
    }

    if (!resource) {
      // Create new resource if it doesn't exist
      resource = new Resource();
      resource.name = resourceData.name;
      resource.slug = resourceData.slug;
      resource.category = category; // Assign category
      await resourceRepository.save(resource);
      console.log('Created resource:', resourceData.name);
    } else {
      // Update resource if needed (e.g., slug or category change)
      let updated = false;
      if (resource.slug !== resourceData.slug) {
        resource.slug = resourceData.slug;
        updated = true;
      }
      // Check if category needs update (assuming resource.category might be loaded or null)
      // Ensure category is loaded for comparison or assignment
      if (!resource.category || resource.category.id !== category.id) {
        // Eager load category relation if not already loaded
        const currentResource = await resourceRepository.findOne({
          where: { id: resource.id },
          relations: ['category'],
        });
        if (
          currentResource &&
          (!currentResource.category ||
            currentResource.category.id !== category.id)
        ) {
          resource.category = category; // Assign new category
          updated = true;
        } else if (!currentResource) {
          // Handle case where resource might have been deleted between finds
          console.log(`Resource ${resource.name} not found for update.`);
          continue;
        }
      }

<<<<<<< HEAD
  // // Development Deployments
  if (process.env.NODE_ENV === 'development') {
    await addMarketYinYang(FULL_MARKET_LIST, cannon.id);
=======
      if (updated) {
        await resourceRepository.save(resource);
        console.log('Updated resource:', resourceData.name);
      }
    }
>>>>>>> 30a175ea
  }

  // Initialize categories from fixtures.json
  for (const categoryData of fixturesData.CATEGORIES) {
    let category = await categoryRepository.findOne({
      where: { slug: categoryData.slug },
    });

    if (!category) {
      category = new Category();
      category.name = categoryData.name;
      category.slug = categoryData.slug;
      await categoryRepository.save(category);
      console.log('Created category:', categoryData.name);
    }
  }

  // Initialize markets from fixtures.json
  for (const marketData of fixturesData.MARKETS) {
    // Find the associated resource
    const resource = await resourceRepository.findOne({
      where: { slug: marketData.resource },
    });

    const category = await categoryRepository.findOne({
      where: { slug: marketData.category },
    });

    if (!resource) {
      console.log(`Resource not found: ${marketData.resource}`);
      continue;
    }

    if (!category) {
      console.log(`Category not found: ${marketData.category}`);
      continue;
    }

    // Check if market already exists by address and chainId
    let market = await marketRepository.findOne({
      where: {
        address: marketData.address.toLowerCase(),
        chainId: marketData.chainId,
      },
    });

    if (!market) {
      // Create new market
      market = new Market();
      market.address = marketData.address.toLowerCase();
      market.chainId = marketData.chainId;
      market.isYin = marketData.isYin || false;
      market.isCumulative = marketData.isCumulative || false;
      market.category = category;
      market.question = marketData.question || null;

      // Set the resource for the market
      market.resource = resource;
      await marketRepository.save(market);
      console.log(
        'Created market:',
        market.address,
        'on chain',
        market.chainId
      );

      // Handle questions for epochs after market is saved
      if (marketData.questions && market.id) {
        await handleEpochQuestions(market, marketData.questions);
      }
    } else {
      // Update market if needed
      market.resource = resource;
      market.isYin = marketData.isYin || market.isYin || false;
      market.isCumulative =
        marketData.isCumulative || market.isCumulative || false;
      market.category = category;
      market.question = marketData.question || market.question;

      await marketRepository.save(market);
      console.log(
        'Updated market:',
        market.address,
        'on chain',
        market.chainId
      );

      // Handle questions for epochs after market is updated
      if (marketData.questions && market.id) {
        await handleEpochQuestions(market, marketData.questions);
      }
    }
  }
};<|MERGE_RESOLUTION|>--- conflicted
+++ resolved
@@ -3,10 +3,7 @@
 import ethBlobsIndexer from './resourcePriceFunctions/ethBlobsIndexer';
 import celestiaIndexer from './resourcePriceFunctions/celestiaIndexer';
 import btcIndexer from './resourcePriceFunctions/btcIndexer';
-<<<<<<< HEAD
-import { Deployment, MarketInfo } from './interfaces';
 import { WeatherIndexer } from './resourcePriceFunctions/weatherIndexer';
-=======
 import fixturesData from './fixtures.json';
 import { Resource } from './models/Resource';
 import { resourceRepository } from './db';
@@ -17,7 +14,6 @@
 import { Category } from './models/Category';
 import { categoryRepository } from './db';
 import { IResourcePriceIndexer } from './interfaces';
->>>>>>> 30a175ea
 
 export const TIME_INTERVALS = {
   intervals: {
@@ -41,85 +37,10 @@
   'bitcoin-fees': new btcIndexer(),
   'base-gas': new evmIndexer(base.id),
   'arbitrum-gas': new evmIndexer(arbitrum.id),
+  'nyc-temperature': new WeatherIndexer('temperature'),
+  'la-precipitation': new WeatherIndexer('precipitation'),
 };
 
-<<<<<<< HEAD
-export const RESOURCES = [
-  {
-    name: 'Ethereum Gas',
-    slug: 'ethereum-gas',
-    priceIndexer: new evmIndexer(mainnet.id),
-  },
-  {
-    name: 'Base Gas',
-    slug: 'base-gas',
-    priceIndexer: new evmIndexer(base.id),
-  },
-  {
-    name: 'Arbitrum Gas',
-    slug: 'arbitrum-gas',
-    priceIndexer: new evmIndexer(arbitrum.id),
-  },
-  {
-    name: 'Ethereum Blobspace',
-    slug: 'ethereum-blobspace',
-    priceIndexer: new ethBlobsIndexer(mainnet.id),
-  },
-  {
-    name: 'Bitcoin Fees',
-    slug: 'bitcoin-fees',
-    priceIndexer: new btcIndexer(),
-    timeInterval: [],
-  },
-  {
-    name: 'NYC Temperature',
-    slug: 'nyc-temperature',
-    priceIndexer: new WeatherIndexer('temperature'),
-  },
-  {
-    name: 'LA Precipitation',
-    slug: 'la-precipitation',
-    priceIndexer: new WeatherIndexer('precipitation'),
-  },
-  ...(process.env.CELENIUM_API_KEY
-    ? [
-        {
-          name: 'Celestia Blobspace',
-          slug: 'celestia-blobspace',
-          priceIndexer: new celestiaIndexer('https://api-mainnet.celenium.io'),
-        },
-      ]
-    : []),
-];
-
-const addMarketYinYang = async (
-  markets: MarketInfo[],
-  chainId: number,
-  suffix?: string,
-  resource = RESOURCES[0] // Default to Ethereum Gas
-) => {
-  const yin = await safeRequire(
-    `@/protocol/deployments/${chainId}${suffix || ''}/FoilYin.json`
-  );
-  const yang = await safeRequire(
-    `@/protocol/deployments/${chainId}${suffix || ''}/FoilYang.json`
-  );
-  const yinVault = await safeRequire(
-    `@/protocol/deployments/${chainId}${suffix || ''}/VaultYin.json`
-  );
-  const yangVault = await safeRequire(
-    `@/protocol/deployments/${chainId}${suffix || ''}/VaultYang.json`
-  );
-
-  if (yin && yang && yinVault && yangVault) {
-    markets.push(
-      {
-        deployment: yin,
-        vaultAddress: yinVault.address,
-        marketChainId: chainId,
-        resource,
-        isYin: true,
-=======
 // Helper function to create or update epochs with questions
 async function handleEpochQuestions(
   market: Market,
@@ -138,7 +59,6 @@
       where: {
         market: { id: market.id },
         epochId: epochId,
->>>>>>> 30a175ea
       },
     });
 
@@ -223,17 +143,11 @@
         }
       }
 
-<<<<<<< HEAD
-  // // Development Deployments
-  if (process.env.NODE_ENV === 'development') {
-    await addMarketYinYang(FULL_MARKET_LIST, cannon.id);
-=======
       if (updated) {
         await resourceRepository.save(resource);
         console.log('Updated resource:', resourceData.name);
       }
     }
->>>>>>> 30a175ea
   }
 
   // Initialize categories from fixtures.json
