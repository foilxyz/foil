--- conflicted
+++ resolved
@@ -97,13 +97,8 @@
         deployment: yang,
         vaultAddress: yangVault.address,
         marketChainId: chainId,
-<<<<<<< HEAD
-        public: true,
+        public: false,
         resource: ethGasResource,
-=======
-        public: false,
-        resource: RESOURCES[0], // Ethereum Gas
->>>>>>> 45fe6ce0
         isYin: false,
       }
     );
