<<<<<<< HEAD
import {
  Entity,
  PrimaryGeneratedColumn,
  Column,
  AfterInsert,
  AfterRemove,
  AfterUpdate,
  CreateDateColumn,
  OneToMany,
  ManyToOne,
  OneToOne,
  JoinColumn,
} from "typeorm";
import { Event } from "./Event";
import { Position } from "./Position";
import { MarketPrice } from "./MarketPrice";
import { NUMERIC_PRECISION } from "../util/dbUtil";
// Read contractIds (chainId:address) from foilconfig.json ?
=======
import { Entity, PrimaryGeneratedColumn, Column, AfterInsert, AfterRemove, AfterUpdate, CreateDateColumn, OneToMany, ManyToOne, OneToOne } from 'typeorm';
import { Event } from './Event'
import { Position } from './Position'
>>>>>>> 94a2aa5c

export enum TransactionType {
  ADD_LIQUIDITY = "addLiquidity",
  REMOVE_LIQUIDITY = "removeLiquidity",
  LONG = "long",
  SHORT = "short",
}
/**
/* Alternatively:
/* setBaseTokenAmount, with baseTokenAmountSet event
/* setQuoteTokenAmount, with quoteTokenAmountSet event
/* setLiquidityAmount, with liquidityAmountSet event
/* setCollateralAmount, with collateralAmountSet event
/* In this case, the event just emits the parameters and they're recorded verbatim.
**/

@Entity()
export class Transaction {
  @OneToOne(() => MarketPrice, (mp) => mp.transaction, {
    cascade: true,
  })
  @JoinColumn()
  marketPrice: MarketPrice;

  @OneToOne(() => Event, (event) => event.transaction, {
    cascade: true,
  })
  @JoinColumn()
  event: Event;

  @ManyToOne(() => Position, (position) => position.transactions)
  @JoinColumn()
  position: Position;

  @PrimaryGeneratedColumn()
  id: number;

  @CreateDateColumn()
  createdAt: Date;

  @Column({
    type: "simple-enum",
    enum: TransactionType,
  })
  type: TransactionType;

  @Column({ type: "numeric", precision: NUMERIC_PRECISION, scale: 0 })
  baseTokenDelta: string; // vGas

  @Column({ type: "numeric", precision: NUMERIC_PRECISION, scale: 0 })
  quoteTokenDelta: string; // vETH

  @Column({ type: "numeric", precision: NUMERIC_PRECISION, scale: 0 })
  collateralDelta: string; // ETH

  // AfterInsert AfterUpdate and AfterRemove to update the associated Position based on nftId

  // @after insert: create MarketPrice (if long or short txn type)
  @AfterInsert()
  async afterInsert() {
    // Upsert associated Position or Transaction
    if (
      this.type === TransactionType.LONG ||
      this.type === TransactionType.SHORT
    ) {
      try {
        //  await upsertPositionFromLiquidityEvent(this);
      } catch (error) {
        console.error("Error upserting Market Price:", error);
      }
    }
  }

  @AfterUpdate()
  afterUpdate() {
    console.log(`TXN updated: ${this.id}`);
    // Upsert associated MarketPrice and Position based on nftId
  }

  @AfterRemove()
  afterRemove() {
    console.log(`TXN removed: ${this.id}`);
    // Delete associated MarketPrice and Position based on nftId
  }
}<|MERGE_RESOLUTION|>--- conflicted
+++ resolved
@@ -1,4 +1,3 @@
-<<<<<<< HEAD
 import {
   Entity,
   PrimaryGeneratedColumn,
@@ -7,7 +6,6 @@
   AfterRemove,
   AfterUpdate,
   CreateDateColumn,
-  OneToMany,
   ManyToOne,
   OneToOne,
   JoinColumn,
@@ -17,11 +15,6 @@
 import { MarketPrice } from "./MarketPrice";
 import { NUMERIC_PRECISION } from "../util/dbUtil";
 // Read contractIds (chainId:address) from foilconfig.json ?
-=======
-import { Entity, PrimaryGeneratedColumn, Column, AfterInsert, AfterRemove, AfterUpdate, CreateDateColumn, OneToMany, ManyToOne, OneToOne } from 'typeorm';
-import { Event } from './Event'
-import { Position } from './Position'
->>>>>>> 94a2aa5c
 
 export enum TransactionType {
   ADD_LIQUIDITY = "addLiquidity",
