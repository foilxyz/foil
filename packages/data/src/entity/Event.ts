import {
  Entity,
  PrimaryGeneratedColumn,
  Column,
  AfterInsert,
  AfterRemove,
  AfterUpdate,
  CreateDateColumn,
  OneToOne,
  JoinColumn,
  Unique,
  ManyToOne,
} from "typeorm";
import { upsertPositionFromLiquidityEvent } from "../util/dbUtil";
import { Transaction } from "./Transaction";
<<<<<<< HEAD
import { EventType } from "../interfaces/interfaces";
=======
import { LIQUIDITY_POSITION_EVENT_NAME } from "../interfaces/interfaces";
import { Epoch } from "./Epoch";
>>>>>>> 94a2aa5c

@Entity()
@Unique(["epoch", "blockNumber", "logIndex"])
export class Event {
  @OneToOne(() => Transaction, (transaction) => transaction.event)
  transaction: Transaction;

  @ManyToOne(() => Epoch, (epoch) => epoch.events)
  epoch: Epoch;

  @PrimaryGeneratedColumn()
  id: number;

  @CreateDateColumn()
  createdAt: Date;

  @Column({ type: "bigint" })
  blockNumber: string;

  @Column({ type: "bigint" })
  timestamp: string;

  @Column()
  logIndex: number;

  @Column({ type: "json" })
  logData!: { eventName: string; args: Record<string, any> };

  // All should fail without crashing
  @AfterInsert()
  async afterInsert() {
    // Upsert associated Position or Transaction
    if (this.logData.eventName === EventType.LiquidityPositionCreated) {
      try {
        await upsertPositionFromLiquidityEvent(this);
      } catch (error) {
        console.error("Error upserting position:", error);
      }
    }
  }

  @AfterUpdate()
  afterUpdate() {
    console.log(`Event updated: ${this.id}`);
    // Upsert associated Position or Transaction
  }

  @AfterRemove()
  afterRemove() {
    console.log(`Event removed: ${this.id}`);
    // Delete associated Position or Transaction
  }
}<|MERGE_RESOLUTION|>--- conflicted
+++ resolved
@@ -13,12 +13,8 @@
 } from "typeorm";
 import { upsertPositionFromLiquidityEvent } from "../util/dbUtil";
 import { Transaction } from "./Transaction";
-<<<<<<< HEAD
 import { EventType } from "../interfaces/interfaces";
-=======
-import { LIQUIDITY_POSITION_EVENT_NAME } from "../interfaces/interfaces";
 import { Epoch } from "./Epoch";
->>>>>>> 94a2aa5c
 
 @Entity()
 @Unique(["epoch", "blockNumber", "logIndex"])
