import { gql } from '@apollo/client';
import { useQuery } from '@tanstack/react-query';
import { print } from 'graphql';

import { foilApi } from '~/lib/utils/util';

export interface Epoch {
  id: number;
  epochId: number;
  startTimestamp: number;
  endTimestamp: number;
  settled: boolean;
}

export interface Market {
  id: number;
  address: string;
  chainId: number;
  name: string;
  vaultAddress: string;
  isYin: boolean;
  epochs: Epoch[];
}

export interface Resource {
  id: number;
  name: string;
  slug: string;
  iconPath: string;
  markets: Market[];
}

const LATEST_RESOURCE_PRICE_QUERY = gql`
  query GetLatestResourcePrice($slug: String!) {
    resourceCandles(
      slug: $slug
      from: ${Math.floor(Date.now() / 1000) - 300}  # Last 5 minutes
      to: ${Math.floor(Date.now() / 1000)}
      interval: 60  # 1 minute intervals
    ) {
      timestamp
      close
    }
  }
`;

const LATEST_INDEX_PRICE_QUERY = gql`
  query GetLatestIndexPrice($address: String!, $chainId: Int!, $epochId: String!) {
    indexCandles(
      address: $address
      chainId: $chainId
      epochId: $epochId
      from: ${Math.floor(Date.now() / 1000) - 300}  # Last 5 minutes
      to: ${Math.floor(Date.now() / 1000)}
      interval: 60  # 1 minute intervals
    ) {
      timestamp
      close
    }
  }
`;

const RESOURCES_QUERY = gql`
  query GetResources {
    resources {
      id
      name
      slug
      markets {
        id
        address
        isYin
        vaultAddress
        chainId
        epochs {
          id
          epochId
          startTimestamp
          endTimestamp
          settled
        }
      }
    }
  }
`;

export const useResources = () => {
  return useQuery<Resource[]>({
    queryKey: ['resources'],
    queryFn: async () => {
      const { data } = await foilApi.post('/graphql', {
        query: print(RESOURCES_QUERY),
      });

      const preferredOrder = [
        'ethereum-gas',
        'base-gas',
        'arbitrum-gas',
        'ethereum-blobspace',
        'celestia-blobspace',
<<<<<<< HEAD
        'solana-fees',
=======
        'bitcoin-fees',
>>>>>>> e7c93dd2
      ];
      const resources = data.resources.sort((a: any, b: any) => {
        const indexA = preferredOrder.indexOf(a.slug);
        const indexB = preferredOrder.indexOf(b.slug);
        return indexA - indexB;
      });

      return resources.map((resource: any) => ({
        ...resource,
        iconPath: `/resources/${resource.slug}.svg`,
      }));
    },
  });
};

export const useLatestResourcePrice = (slug: string) => {
  return useQuery({
    queryKey: ['resourcePrice', slug],
    queryFn: async () => {
      const { data } = await foilApi.post('/graphql', {
        query: print(LATEST_RESOURCE_PRICE_QUERY),
        variables: {
          slug,
          from: Math.floor(Date.now() / 1000) - 300, // Last 5 minutes
          to: Math.floor(Date.now() / 1000),
          interval: 60, // 1 minute intervals
        },
      });

      const candles = data.resourceCandles;
      if (!candles || candles.length === 0) {
        throw new Error('No price data found');
      }

      // Find the latest candle by timestamp
      const latestCandle = candles.reduce((latest: any, current: any) => {
        if (!latest || current.timestamp > latest.timestamp) {
          return current;
        }
        return latest;
      }, null);

      if (!latestCandle) {
        throw new Error('No price data found');
      }

      return {
        timestamp: latestCandle.timestamp.toString(),
        value: latestCandle.close,
      };
    },
    refetchInterval: 6000,
  });
};

export const useLatestIndexPrice = (market: {
  address: string;
  chainId: number;
  epochId: number;
}) => {
  return useQuery({
    queryKey: [
      'indexPrice',
      `${market.chainId}:${market.address}`,
      market.epochId,
    ],
    queryFn: async () => {
      if (!market.address || !market.chainId || market.epochId === 0) {
        return null;
      }

      const { data } = await foilApi.post('/graphql', {
        query: print(LATEST_INDEX_PRICE_QUERY),
        variables: {
          address: market.address,
          chainId: market.chainId,
          epochId: market.epochId.toString(),
        },
      });

      const candles = data.indexCandles;
      if (!candles || candles.length === 0) {
        throw new Error('No index price data found');
      }

      // Find the latest candle by timestamp
      const latestCandle = candles.reduce((latest: any, current: any) => {
        if (!latest || current.timestamp > latest.timestamp) {
          return current;
        }
        return latest;
      }, null);

      if (!latestCandle) {
        throw new Error('No index price data found');
      }

      return {
        timestamp: latestCandle.timestamp.toString(),
        value: latestCandle.close,
      };
    },
    refetchInterval: 12000, // Refetch every 12 seconds (approx ETH block time)
    enabled: !!market.address && !!market.chainId && market.epochId !== 0,
  });
};<|MERGE_RESOLUTION|>--- conflicted
+++ resolved
@@ -98,11 +98,8 @@
         'arbitrum-gas',
         'ethereum-blobspace',
         'celestia-blobspace',
-<<<<<<< HEAD
+        'bitcoin-fees',
         'solana-fees',
-=======
-        'bitcoin-fees',
->>>>>>> e7c93dd2
       ];
       const resources = data.resources.sort((a: any, b: any) => {
         const indexA = preferredOrder.indexOf(a.slug);
