--- conflicted
+++ resolved
@@ -230,11 +230,7 @@
   return (
     <div className="flex gap-5">
       <Link
-<<<<<<< HEAD
         href="/"
-=======
-        href="/subscribe/11155111:0xa898b018aebbcd87e88a4d0dac5105b3f106d7d7/epochs/1"
->>>>>>> 1afbc4a2
         className="hover:no-underline"
       >
         <Button variant="ghost" className="text-lg">
@@ -252,43 +248,31 @@
       </Link>
 
       <Link
-<<<<<<< HEAD
         href="/earn"
-=======
+        className="hover:no-underline"
+      >
+        <Button variant="ghost" className="text-lg">
+          Earn
+        </Button>
+      </Link>
+
+      <Link
         href="/trade/11155111:0xa898b018aebbcd87e88a4d0dac5105b3f106d7d7/epochs/1"
->>>>>>> 1afbc4a2
-        className="hover:no-underline"
-      >
-        <Button variant="ghost" className="text-lg">
-          Earn
-        </Button>
-      </Link>
-
-      <Link
-<<<<<<< HEAD
-        href="/trade"
-=======
+        className="hover:no-underline"
+      >
+        <Button variant="ghost" className="text-lg">
+          Trade
+        </Button>
+      </Link>
+
+      <Link
         href="/pool/11155111:0xa898b018aebbcd87e88a4d0dac5105b3f106d7d7/epochs/1"
->>>>>>> 1afbc4a2
-        className="hover:no-underline"
-      >
-        <Button variant="ghost" className="text-lg">
-          Trade
-        </Button>
-      </Link>
-<<<<<<< HEAD
-
-      <Link
-        href="/pool"
         className="hover:no-underline"
       >
         <Button variant="ghost" className="text-lg">
           Pool
         </Button>
       </Link>
-
-=======
->>>>>>> 1afbc4a2
       <Link href="https://docs.foil.xyz" className="hover:no-underline">
         <Button variant="ghost" className="text-lg">
           Docs
