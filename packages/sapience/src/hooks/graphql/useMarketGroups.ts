import { gql } from '@apollo/client';
<<<<<<< HEAD
import type { Market as MarketType, MarketGroup as MarketGroupType, Category as CategoryType } from '@foil/ui/types/graphql';
=======
import type {
  MarketType,
  MarketGroupType,
  CategoryType,
  PositionType,
} from '@foil/ui/types';
>>>>>>> 22abfa2c
import { useQuery } from '@tanstack/react-query';
import { print } from 'graphql';
import { formatUnits } from 'viem';

import { FOCUS_AREAS, DEFAULT_FOCUS_AREA } from '~/lib/constants/focusAreas';
import type { MarketGroupClassification } from '~/lib/types';
import { getMarketGroupClassification } from '~/lib/utils/marketUtils';
import { foilApi } from '~/lib/utils/util';

// Define the structure of the data returned by the category query
interface GetCategoriesApiResponse {
  data: {
    categories: CategoryType[];
  };
}

// GraphQL query to fetch categories
const GET_CATEGORIES = gql`
  query GetCategories {
    categories {
      id
      name
      slug
      marketGroups {
        id
      }
    }
  }
`;

// Custom hook to fetch categories using Tanstack Query
export const useCategories = () => {
  return useQuery<CategoryType[], Error>({
    // Specify return type and error type
    queryKey: ['categories'], // Define a query key
    queryFn: async (): Promise<CategoryType[]> => {
      // Define the async function
      try {
        const response: GetCategoriesApiResponse = await foilApi.post(
          '/graphql',
          {
            query: print(GET_CATEGORIES),
          }
        );
        // Ensure the response structure is as expected
        if (
          response &&
          response.data &&
          Array.isArray(response.data.categories)
        ) {
          return response.data.categories;
        }
        console.error(
          'Unexpected API response structure for categories:',
          response
        );
        throw new Error(
          'Failed to fetch categories: Invalid response structure'
        );
      } catch (err) {
        console.error('Error fetching categories:', err);
        // Re-throw the error or return a default value like an empty array
        // Re-throwing ensures error state is propagated by react-query
        throw err instanceof Error
          ? err
          : new Error('An unknown error occurred while fetching categories');
      }
    },
    // Add other react-query options if needed (e.g., staleTime, refetchOnWindowFocus)
  });
};

export interface EnrichedMarketGroup
  extends Omit<MarketGroupType, 'category' | 'markets'> {
  category: CategoryType & { iconSvg?: string; color?: string };
  markets: MarketType[];
  latestEpochId?: bigint;
  marketClassification: MarketGroupClassification;
}

export interface Candle {
  timestamp: number;
  open: string;
  high: string;
  low: string;
  close: string;
}

const LATEST_INDEX_PRICE_QUERY = gql`
  query GetLatestIndexPrice($address: String!, $chainId: Int!, $marketId: String!) {
    indexCandlesFromCache(
      address: $address
      chainId: $chainId
      marketId: $marketId
      from: ${Math.floor(Date.now() / 1000) - 300}  # Last 5 minutes
      to: ${Math.floor(Date.now() / 1000)}
      interval: 60  # 1 minute intervals
    ) {
      data {
        timestamp
        close
      }
      lastUpdateTimestamp
    }
  }
`;

const MARKETS_QUERY = gql`
  query GetMarkets {
    marketGroups {
      id
      address
      chainId
      isYin
      vaultAddress
      owner
      collateralAsset
      question
      baseTokenName
      quoteTokenName
      factoryAddress
      initializationNonce
      minTradeSize
      collateralDecimals
      collateralSymbol
      deployTimestamp
      deployTxnBlockNumber
      isCumulative
      resource {
        id
        name
        slug
      }
      marketParamsFeerate
      marketParamsAssertionliveness
      marketParamsBondcurrency
      marketParamsBondamount
      marketParamsClaimstatement
      marketParamsUniswappositionmanager
      marketParamsUniswapswaprouter
      marketParamsUniswapquoter
      marketParamsOptimisticoraclev3
      category {
        id
        name
        slug
      }
      markets {
        id
        marketId
        startTimestamp
        endTimestamp
        settled
        public
        question
        poolAddress
        settlementPriceD18
        optionName
        currentPrice
        baseAssetMinPriceTick
        baseAssetMaxPriceTick
        startingSqrtPriceX96
        marketParamsFeerate
        marketParamsAssertionliveness
        marketParamsBondcurrency
        marketParamsBondamount
        marketParamsClaimstatement
        marketParamsUniswappositionmanager
        marketParamsUniswapswaprouter
        marketParamsUniswapquoter
        marketParamsOptimisticoraclev3
      }
    }
  }
`;

const MARKET_CANDLES_QUERY = gql`
  query GetMarketCandlesFromCache(
    $address: String!
    $chainId: Int!
    $marketId: String!
    $from: Int!
    $to: Int!
    $interval: Int!
  ) {
    marketCandlesFromCache(
      address: $address
      chainId: $chainId
      marketId: $marketId
      from: $from
      to: $to
      interval: $interval
    ) {
      data {
        timestamp
        open
        high
        low
        close
      }
      lastUpdateTimestamp
    }
  }
`;

const TOTAL_VOLUME_QUERY = gql`
  query GetTotalVolume(
    $marketAddress: String!
    $chainId: Int!
    $marketId: Int!
  ) {
    totalVolumeByMarket(
      marketAddress: $marketAddress
      chainId: $chainId
      marketId: $marketId
    )
  }
`;

const OPEN_INTEREST_QUERY = gql`
  query GetOpenInterest($marketAddress: String, $chainId: Int) {
    positions(marketAddress: $marketAddress, chainId: $chainId) {
      id
      positionId
      collateral
      isSettled
      market {
        id
        marketId
        marketGroup {
          id
          collateralDecimals
        }
      }
    }
  }
`;

// Rename the hook to reflect its output
export const useEnrichedMarketGroups = () => {
  // Update the return type to use EnrichedMarketGroup[]
  return useQuery<EnrichedMarketGroup[]>({
    // Ensure this matches the actual return
    queryKey: ['enrichedMarketGroups'], // Reverted queryKey
    queryFn: async () => {
      // Create a lookup map for focus areas using their ID (which matches category slug)
      const focusAreaMap = new Map<
        string,
        { iconSvg: string; color: string; name: string }
      >();
      FOCUS_AREAS.forEach((area) => {
        focusAreaMap.set(area.id, {
          iconSvg: area.iconSvg,
          color: area.color,
          name: area.name,
        });
      });

      // --- Fetch initial market group data ---
      const { data: apiResponseData } = await foilApi.post('/graphql', {
        query: print(MARKETS_QUERY),
      });

      if (!apiResponseData || !apiResponseData.marketGroups) {
        console.error(
          '[useEnrichedMarketGroups] No market groups data received from API or data structure invalid.'
        );
        return [];
      }

      // --- Process market groups (enrichment only) ---
      return apiResponseData.marketGroups.map(
        (marketGroup: MarketGroupType): EnrichedMarketGroup => {
          // marketGroup is now MarketGroupType
          let categoryInfo: CategoryType & { iconSvg?: string; color?: string };

          if (marketGroup.category) {
            const focusAreaData = focusAreaMap.get(marketGroup.category.slug);
            categoryInfo = {
              id: marketGroup.category.id,
              name: focusAreaData?.name || marketGroup.category.name,
              slug: marketGroup.category.slug,
              marketGroups: marketGroup.category.marketGroups,
              iconSvg: focusAreaData?.iconSvg || DEFAULT_FOCUS_AREA.iconSvg,
              color: focusAreaData?.color || '#9CA3AF', // Tailwind gray-400
            };
          } else {
            categoryInfo = {
              id: 'unknown',
              name: 'Unknown',
              slug: 'unknown',
              marketGroups: [],
              iconSvg: DEFAULT_FOCUS_AREA.iconSvg,
              color: '#9CA3AF', // Tailwind gray-400
            };
          }

          const mappedMarkets = (marketGroup.markets || []).map(
            (market): MarketType => ({
              ...market,
              id: market.id.toString(),
              positions: market.positions || [],
            })
          );

          // Get classification
          const classification = getMarketGroupClassification(marketGroup);

          // Return the enriched group WITHOUT fetching epochId here
          return {
            ...marketGroup,
            category: categoryInfo,
            markets: mappedMarkets,
            marketClassification: classification,
          };
        }
      );
    },
    // Consider adding staleTime or gcTime if needed
  });
};

export const useLatestIndexPrice = (market: {
  address: string;
  chainId: number;
  marketId: number;
}) => {
  return useQuery({
    queryKey: [
      'indexPrice',
      `${market.chainId}:${market.address}`,
      market.marketId,
    ],
    queryFn: async () => {
      if (!market.address || !market.chainId || market.marketId === 0) {
        return { timestamp: null, value: null };
      }

      try {
        const { data: indexPriceApiResponse } = await foilApi.post('/graphql', {
          query: print(LATEST_INDEX_PRICE_QUERY),
          variables: {
            address: market.address,
            chainId: market.chainId,
            marketId: market.marketId.toString(),
            from: Math.floor(Date.now() / 1000) - 300,
            to: Math.floor(Date.now() / 1000),
            interval: 60,
          },
        });

        const indexCandlesData = indexPriceApiResponse.indexCandlesFromCache;
        if (
          !indexCandlesData ||
          !indexCandlesData.data ||
          indexCandlesData.data.length === 0
        ) {
          return { timestamp: null, value: null };
        }

        const latestCandle = indexCandlesData.data.reduce(
          (latest: Candle | null, current: Candle) => {
            return !latest || current.timestamp > latest.timestamp
              ? current
              : latest;
          },
          null
        );

        if (!latestCandle) {
          return { timestamp: null, value: null };
        }

        return {
          timestamp: latestCandle.timestamp.toString(),
          value: latestCandle.close,
        };
      } catch (error) {
        console.error('Error fetching latest index price:', error);
        return { timestamp: null, value: null };
      }
    },
    refetchInterval: 12000,
    enabled: !!market.address && !!market.chainId && market.marketId !== 0,
  });
};

export const useMarketCandles = (market: {
  address: string;
  chainId: number;
  marketId: number;
}) => {
  const now = Math.floor(Date.now() / 1000);
  const from = now - 7 * 24 * 60 * 60;
  const to = now;
  const interval = 3600;

  return useQuery<Candle[] | null>({
    queryKey: [
      'marketCandles',
      `${market.chainId}:${market.address}`,
      market.marketId,
    ],
    queryFn: async () => {
      if (!market.address || !market.chainId || market.marketId === 0) {
        return null;
      }

      try {
        const { data } = await foilApi.post('/graphql', {
          query: print(MARKET_CANDLES_QUERY),
          variables: {
            address: market.address,
            chainId: market.chainId,
            marketId: market.marketId.toString(),
            from,
            to,
            interval,
          },
        });

        return data.marketCandlesFromCache.data || [];
      } catch (error) {
        console.error('Error fetching market candles:', error);
        return null;
      }
    },
    enabled: !!market.address && !!market.chainId && market.marketId !== 0,
    refetchInterval: 60000,
  });
};

export const useTotalVolume = (market: {
  address: string;
  chainId: number;
  marketId: number;
}) => {
  return useQuery<number | null>({
    queryKey: [
      'totalVolume',
      `${market.chainId}:${market.address}`,
      market.marketId,
    ],
    queryFn: async () => {
      if (!market.address || !market.chainId || market.marketId === 0) {
        return null;
      }

      try {
        const { data } = await foilApi.post('/graphql', {
          query: print(TOTAL_VOLUME_QUERY),
          variables: {
            marketAddress: market.address,
            chainId: market.chainId,
            marketId: market.marketId,
          },
        });
        return data.totalVolumeByMarket;
      } catch (error) {
        console.error('Error fetching total volume:', error);
        return null;
      }
    },
    enabled: !!market.address && !!market.chainId && market.marketId !== 0,
    refetchInterval: 60000,
  });
};

export const useOpenInterest = (market: {
  address: string;
  chainId: number;
  marketId: number;
}) => {
  return useQuery<number | null>({
    queryKey: [
      'openInterest',
      `${market.chainId}:${market.address}`,
      market.marketId,
    ],
    queryFn: async () => {
      if (!market.address || !market.chainId || market.marketId === 0) {
        return null;
      }

      try {
        const { data, errors } = await foilApi.post('/graphql', {
          query: print(OPEN_INTEREST_QUERY),
          variables: {
            marketAddress: market.address,
            chainId: market.chainId,
          },
        });

        if (errors) {
          console.error('GraphQL errors:', errors);
          return null;
        }

        if (!data || !data.positions) {
          console.log('No positions data received');
          return 0;
        }

        // Filter positions for this specific market and sum collateral for unsettled positions
        const marketPositions = data.positions.filter(
          (position: PositionType) =>
            position.market.marketId === market.marketId
        );

        const unsettledPositions = marketPositions.filter(
          (position: PositionType) =>
            position.isSettled === false || position.isSettled === null
        );

        // Get collateral decimals from the first position (they should all be the same market group)
        const collateralDecimals =
          marketPositions.length > 0
            ? marketPositions[0].market.marketGroup.collateralDecimals || 18
            : 18;

        return unsettledPositions.reduce(
          (total: number, position: PositionType) => {
            try {
              // Convert from smallest unit to human readable using formatUnits
              const collateralBigInt = BigInt(position.collateral);
              const collateralValue = Number(
                formatUnits(collateralBigInt, collateralDecimals)
              );
              return total + collateralValue;
            } catch (error) {
              console.warn(
                'Error parsing collateral value:',
                position.collateral,
                error
              );
              return total;
            }
          },
          0
        );
      } catch (error) {
        console.error('Error fetching open interest:', error);
        return null;
      }
    },
    enabled: Boolean(market.address) && Boolean(market.chainId),
    staleTime: 30000,
    refetchInterval: 60000,
  });
};

export const getLatestPriceFromCandles = (
  candles: Candle[] | null | undefined
): number | null => {
  if (!candles || candles.length === 0) {
    return null;
  }
  const latestCandle = candles.reduce((latest, current) => {
    return !latest || current.timestamp > latest.timestamp ? current : latest;
  });
  const price = parseFloat(latestCandle.close);
  return Number.isNaN(price) ? null : price;
};<|MERGE_RESOLUTION|>--- conflicted
+++ resolved
@@ -1,14 +1,5 @@
 import { gql } from '@apollo/client';
-<<<<<<< HEAD
 import type { Market as MarketType, MarketGroup as MarketGroupType, Category as CategoryType } from '@foil/ui/types/graphql';
-=======
-import type {
-  MarketType,
-  MarketGroupType,
-  CategoryType,
-  PositionType,
-} from '@foil/ui/types';
->>>>>>> 22abfa2c
 import { useQuery } from '@tanstack/react-query';
 import { print } from 'graphql';
 import { formatUnits } from 'viem';
