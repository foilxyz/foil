'use client';

import { IntervalSelector, PriceSelector } from '@foil/ui/components/charts';
import { Button } from '@foil/ui/components/ui/button';
import {
  DropdownMenu,
  DropdownMenuContent,
  DropdownMenuItem,
  DropdownMenuTrigger,
} from '@foil/ui/components/ui/dropdown-menu';
import { ChartType, LineType, TimeInterval } from '@foil/ui/types/charts';
import { ChevronLeft, ChevronDown } from 'lucide-react';
import dynamic from 'next/dynamic';
import { useParams, useRouter } from 'next/navigation';
import { useState } from 'react';

import OrderBookChart from '~/components/charts/OrderBookChart';
import PriceChart from '~/components/charts/PriceChart';
import ComingSoonScrim from '~/components/shared/ComingSoonScrim';
import { ForecastProvider, useForecast } from '~/lib/context/ForecastProvider';

// Dynamically import LottieLoader
const LottieLoader = dynamic(() => import('~/components/shared/LottieLoader'), {
  ssr: false,
  // Use a simple div as placeholder during load
  loading: () => <div className="w-8 h-8" />,
});

const SimpleTradeWrapper = dynamic(
  () => import('~/components/forecasting/SimpleTradeWrapper'),
  {
    ssr: false,
    loading: () => (
      <div className="w-full h-64 animate-pulse bg-muted/40 rounded-md" />
    ),
  }
);

const SimpleLiquidityWrapper = dynamic(
  () => import('~/components/forecasting/SimpleLiquidityWrapper'),
  {
    ssr: false,
    loading: () => (
      <div className="w-full h-64 animate-pulse bg-muted/40 rounded-md" />
    ),
  }
);

// Main content component that consumes the forecast context
const ForecastContent = () => {
  const router = useRouter();
  const params = useParams();
  const chainShortName = params.chainShortName as string;

  const {
    marketData,
    isLoadingMarket,
    isLoadingMarketContract,
    displayQuestion,
    marketQuestionDisplay,
    chainId,
    marketAddress,
    numericMarketId,
  } = useForecast();

  const [selectedInterval, setSelectedInterval] = useState<TimeInterval>(
    TimeInterval.I4H
  );
  const [chartType, setChartType] = useState<ChartType>(ChartType.PRICE);
  const [activeFormTab, setActiveFormTab] = useState<string>('trade');
  const [selectedPrices, setSelectedPrices] = useState<
    Record<LineType, boolean>
  >({
    [LineType.MarketPrice]: true,
    [LineType.IndexPrice]: true,
    [LineType.ResourcePrice]: false,
    [LineType.TrailingAvgPrice]: false,
  });

  // Extract resource slug
  const resourceSlug = marketData?.marketGroup?.resource?.slug;

  // Handler for updating selected prices
  const handlePriceSelection = (line: LineType, selected: boolean) => {
    setSelectedPrices((prev) => {
      return {
        ...prev,
        [line]: selected,
      };
    });
  };

  // Show loader while market data is loading
  if (isLoadingMarket || isLoadingMarketContract) {
    return (
      <div className="flex justify-center items-center min-h-[100dvh] w-full">
        <LottieLoader width={32} height={32} />
      </div>
    );
  }

  // Handle case where market data failed to load or is missing essentials
  if (!marketData || !chainId || !marketAddress || !numericMarketId) {
    return (
      <div className="flex justify-center items-center min-h-[100dvh] w-full">
        <p className="text-destructive">Failed to load market data.</p>
      </div>
    );
  }

  return (
    <div className="flex flex-col w-full min-h-[100dvh] overflow-y-auto lg:overflow-hidden py-32">
      <div className="container mx-auto max-w-5xl flex flex-col">
        <div className="flex flex-col px-4 md:px-3 flex-1">
          {/* Display Market Question */}
          {marketQuestionDisplay &&
            marketQuestionDisplay !== displayQuestion && (
              <p className="text-sm text-muted-foreground mb-4">
                {marketQuestionDisplay}
              </p>
            )}
          {/* Display Main (Epoch/Market) Question */}
          {displayQuestion && (
            <h1 className="text-4xl font-normal mb-8 leading-tight">
              {displayQuestion}
            </h1>
          )}
          <div className="flex flex-col md:flex-row gap-12">
            <div className="flex flex-col w-full relative">
<<<<<<< HEAD
              <div className="w-full h-[500px]">
                {chartType === ChartType.PRICE && (
                  <PriceChart
                    market={{
                      marketId: numericMarketId,
                      chainId,
                      address: marketAddress,
                      quoteTokenName: marketData?.marketGroup?.quoteTokenName,
                    }}
                    selectedInterval={selectedInterval}
                    selectedPrices={selectedPrices}
                    resourceSlug={resourceSlug}
                  />
                )}
                {chartType === ChartType.ORDER_BOOK && (
                  <OrderBookChart
                    chainId={chainId}
                    poolAddress={
                      marketData?.poolAddress as `0x${string}` | undefined
                    }
                    baseAssetMinPriceTick={marketData?.baseAssetMinPriceTick}
                    baseAssetMaxPriceTick={marketData?.baseAssetMaxPriceTick}
                    quoteTokenName={marketData?.marketGroup?.quoteTokenName}
                    className="h-full"
                  />
                )}
=======
              <div className="w-full h-full">
                <PriceChart
                  market={{
                    marketId: numericMarketId,
                    chainId,
                    address: marketAddress,
                    quoteTokenName:
                      marketData?.marketGroup?.quoteTokenName || undefined,
                  }}
                  selectedInterval={selectedInterval}
                  selectedPrices={selectedPrices}
                  resourceSlug={resourceSlug}
                />
>>>>>>> 8d0577a6
              </div>
              <div className="flex flex-col md:flex-row justify-between w-full items-start md:items-center my-4 gap-4">
                <div className="flex flex-row flex-wrap gap-3 w-full items-center">
                  <div className="order-1 sm:order-1">
                    <DropdownMenu>
                      <DropdownMenuTrigger asChild>
                        <Button
                          variant="outline"
                          className="flex items-center gap-1"
                        >
                          {chartType}
                          <ChevronDown className="h-4 w-4 opacity-50" />
                        </Button>
                      </DropdownMenuTrigger>
                      <DropdownMenuContent>
                        <DropdownMenuItem
                          onSelect={() => setChartType(ChartType.PRICE)}
                        >
                          {ChartType.PRICE}
                        </DropdownMenuItem>
                        <DropdownMenuItem
                          onSelect={() => setChartType(ChartType.ORDER_BOOK)}
                        >
                          {ChartType.ORDER_BOOK}
                        </DropdownMenuItem>
                      </DropdownMenuContent>
                    </DropdownMenu>
                  </div>

                  {chartType === ChartType.PRICE && (
                    <>
                      <div className="order-2 sm:order-2 ml-auto">
                        <IntervalSelector
                          selectedInterval={selectedInterval}
                          setSelectedInterval={setSelectedInterval}
                        />
                      </div>
                      {marketData?.marketGroup?.resource?.slug && (
                        <div className="order-3 sm:order-3">
                          <PriceSelector
                            selectedPrices={selectedPrices}
                            setSelectedPrices={handlePriceSelection}
                          />
                        </div>
                      )}
                    </>
                  )}
                </div>
              </div>
            </div>
            <div className="w-full md:max-w-[340px] pb-4">
              <div className="bg-card p-6 rounded-lg border mb-5 overflow-auto">
                <div className="w-full">
                  <h3 className="text-3xl font-normal mb-4">
                    Prediction Market
                  </h3>
                  <div className="flex w-full border-b">
                    <button
                      type="button"
                      className={`flex-1 px-4 py-2 text-base font-medium text-center ${
                        activeFormTab === 'trade'
                          ? 'border-b-2 border-primary text-primary'
                          : 'text-muted-foreground'
                      }`}
                      onClick={() => setActiveFormTab('trade')}
                    >
                      Trade
                    </button>
                    <button
                      type="button"
                      className={`flex-1 px-4 py-2 text-base font-medium text-center ${
                        activeFormTab === 'liquidity'
                          ? 'border-b-2 border-primary text-primary'
                          : 'text-muted-foreground'
                      }`}
                      onClick={() => setActiveFormTab('liquidity')}
                    >
                      Liquidity
                    </button>
                  </div>
                  <div className="mt-4 relative p-1">
                    <ComingSoonScrim className="absolute rounded-lg" />
                    {activeFormTab === 'trade' && <SimpleTradeWrapper />}
                    {activeFormTab === 'liquidity' && (
                      <SimpleLiquidityWrapper />
                    )}
                  </div>
                </div>
              </div>
            </div>
          </div>
        </div>
        <div className="flex justify-start px-4 md:px-3 pt-4 mt-auto">
          <button
            type="button"
            onClick={(e) => {
              e.preventDefault();
              router.push(`/forecasting/${chainShortName}`);
            }}
            className="text-muted-foreground/70 hover:text-muted-foreground flex items-center gap-1 text-xs tracking-widest transition-all duration-300 font-semibold bg-transparent border-none p-0"
          >
            <ChevronLeft className="h-3.5 w-3.5" />
            EASY MODE
          </button>
        </div>
      </div>
    </div>
  );
};

// Wrapper component that provides the forecast context
const ForecastingDetailPage = () => {
  const params = useParams();
  const marketId = params.marketId as string;
  const chainShortName = params.chainShortName as string;

  return (
    <ForecastProvider chainShortName={chainShortName} marketId={marketId}>
      <ForecastContent />
    </ForecastProvider>
  );
};

export default ForecastingDetailPage;<|MERGE_RESOLUTION|>--- conflicted
+++ resolved
@@ -127,15 +127,15 @@
           )}
           <div className="flex flex-col md:flex-row gap-12">
             <div className="flex flex-col w-full relative">
-<<<<<<< HEAD
               <div className="w-full h-[500px]">
                 {chartType === ChartType.PRICE && (
                   <PriceChart
                     market={{
-                      marketId: numericMarketId,
-                      chainId,
-                      address: marketAddress,
-                      quoteTokenName: marketData?.marketGroup?.quoteTokenName,
+                      marketId: numericMarketId!,
+                      chainId: chainId!,
+                      address: marketAddress!,
+                      quoteTokenName:
+                        marketData?.marketGroup?.quoteTokenName || undefined,
                     }}
                     selectedInterval={selectedInterval}
                     selectedPrices={selectedPrices}
@@ -144,31 +144,16 @@
                 )}
                 {chartType === ChartType.ORDER_BOOK && (
                   <OrderBookChart
-                    chainId={chainId}
+                    chainId={chainId!}
                     poolAddress={
                       marketData?.poolAddress as `0x${string}` | undefined
                     }
-                    baseAssetMinPriceTick={marketData?.baseAssetMinPriceTick}
-                    baseAssetMaxPriceTick={marketData?.baseAssetMaxPriceTick}
-                    quoteTokenName={marketData?.marketGroup?.quoteTokenName}
+                    baseAssetMinPriceTick={marketData?.baseAssetMinPriceTick || undefined}
+                    baseAssetMaxPriceTick={marketData?.baseAssetMaxPriceTick || undefined}
+                    quoteTokenName={marketData?.marketGroup?.quoteTokenName || undefined}
                     className="h-full"
                   />
                 )}
-=======
-              <div className="w-full h-full">
-                <PriceChart
-                  market={{
-                    marketId: numericMarketId,
-                    chainId,
-                    address: marketAddress,
-                    quoteTokenName:
-                      marketData?.marketGroup?.quoteTokenName || undefined,
-                  }}
-                  selectedInterval={selectedInterval}
-                  selectedPrices={selectedPrices}
-                  resourceSlug={resourceSlug}
-                />
->>>>>>> 8d0577a6
               </div>
               <div className="flex flex-col md:flex-row justify-between w-full items-start md:items-center my-4 gap-4">
                 <div className="flex flex-row flex-wrap gap-3 w-full items-center">
