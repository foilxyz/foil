/* eslint-disable sonarjs/cognitive-complexity */

import { useWallets } from '@privy-io/react-auth'; // Import useWallets from Privy
import { Button } from '@sapience/ui/components/ui/button'; // Import Button
import { Input } from '@sapience/ui/components/ui/input'; // Import Input
import { Label } from '@sapience/ui/components/ui/label'; // Import Label
import { Separator } from '@sapience/ui/components/ui/separator'; // Import Separator
import { useToast } from '@sapience/ui/hooks/use-toast'; // Import useToast
import { useSapienceAbi } from '@sapience/ui/hooks/useSapienceAbi'; // Import the hook
import type {
  MarketType as Market,
  MarketGroupType as MarketGroup,
} from '@sapience/ui/types'; // Import types
import { Loader2 } from 'lucide-react'; // Import Loader2
import { useState } from 'react'; // Import useState and useMemo
import { erc20Abi, fromHex, zeroAddress } from 'viem'; // Import Abi type and fromHex
import { useReadContract, useWriteContract } from 'wagmi'; // Import wagmi hooks

import { NO_SQRT_RATIO, YES_SQRT_RATIO } from '~/lib/constants/numbers';

// Define MarketParams interface (consider moving to a shared location if needed)
interface MarketParams {
  assertionLiveness: bigint;
  bondAmount: bigint;
  bondCurrency: `0x${string}`;
  feeRate: number;
  optimisticOracleV3: `0x${string}`;
  uniswapPositionManager: `0x${string}`;
  uniswapQuoter: `0x${string}`;
  uniswapSwapRouter: `0x${string}`;
}

// Interface for MarketData based on ABI
interface MarketData {
  marketId: bigint;
  startTime: bigint;
  endTime: bigint;
  pool: `0x${string}`;
  ethToken: `0x${string}`;
  gasToken: `0x${string}`;
  minPriceD18: bigint;
  maxPriceD18: bigint;
  baseAssetMinPriceTick: number;
  baseAssetMaxPriceTick: number;
  settled: boolean;
  settlementPriceD18: bigint;
  assertionId: `0x${string}`;
  claimStatement: `0x${string}`; // This is a hex string for bytes
}

// Helper function (copied from PredictionInput) - Needs refinement for BigInt math
// TODO: Replace with a robust BigInt-based sqrt calculation if precision is critical
export const convertToSqrtPriceX96 = (price: number): string => {
  if (typeof price !== 'number' || Number.isNaN(price) || price < 0) {
    console.warn('Invalid price input for sqrtPriceX96 conversion:', price);
    return '0';
  }

  try {
    // Use BigInt for intermediate calculations to avoid precision loss
    const Q96 = BigInt(79228162514264337593543950336); // Precomputed 2^96
    // Approximate square root using Math.sqrt, then convert to BigInt
    // Note: This still relies on floating-point math for the sqrt part.
    const sqrtPrice = Math.sqrt(price);
    const scaledPrice = BigInt(Math.floor(sqrtPrice * Number(Q96))); // Convert Q96 back to Number for multiplication

    return scaledPrice.toString();
  } catch (error) {
    console.error('Error calculating sqrtPriceX96:', error);
    return '0';
  }
};

interface BondInfoSectionProps {
  isLoading: boolean;
  error: unknown;
  marketParams: MarketParams | undefined;
  connectedAddress: `0x${string}` | undefined;
  allowance: bigint | undefined;
  isLoadingAllowance: boolean;
  requiresApproval: boolean;
  isApproving: boolean;
  handleApprove: () => void;
  bondCurrency: `0x${string}` | undefined;
  bondAmount: bigint | undefined;
}

const BondInfoSection = ({
  isLoading,
  error,
  marketParams,
  connectedAddress,
  allowance,
  isLoadingAllowance,
  requiresApproval,
  isApproving,
  handleApprove,
  bondCurrency,
  bondAmount,
}: BondInfoSectionProps) => (
  <div>
    <h4 className="text-sm font-medium mb-2">Bond Details</h4>
    <div className="text-xs text-muted-foreground space-y-1">
      {isLoading && <p>Loading bond info...</p>}
      {/* Explicitly check if error exists before rendering */}
      {!!error && (
        <p className="text-red-500">
          Error loading bond info: {/* Safely access message property */}
          {error instanceof Error
            ? error.message
            : String(error) || 'Unknown error'}
        </p>
      )}

      {/* Only show content if NOT loading and NOT erroring */}
      {!isLoading &&
        !error &&
        (marketParams ? (
          <>
            <p>Currency: {bondCurrency}</p>
            <p>Required Amount: {bondAmount?.toString() ?? 'N/A'}</p>
            {/* Only show allowance/approval if wallet is connected */}
            {connectedAddress ? (
              <>
                <p>
                  Your Allowance:{' '}
                  {isLoadingAllowance
                    ? 'Loading...'
                    : (allowance?.toString() ?? '0')}
                </p>
                {requiresApproval && (
                  <div className="mt-4">
                    <Button
                      size="sm"
                      onClick={handleApprove}
                      disabled={isApproving}
                    >
                      {isApproving && (
                        <Loader2 className="mr-2 h-4 w-4 animate-spin" />
                      )}
                      Approve Bond
                    </Button>
                  </div>
                )}
              </>
            ) : (
              <p className="text-orange-500 mt-1">
                Connect wallet to check allowance and approve.
              </p>
            )}
          </>
        ) : (
          <p>Bond information not found for this market.</p>
        ))}
    </div>
  </div>
);

interface SettleMarketDialogProps {
  market: Market; // Assume Market type includes baseTokenName/quoteTokenName or similar
  marketGroup: MarketGroup;
}

const SettleMarketDialog = ({
  market,
  marketGroup,
}: SettleMarketDialogProps) => {
  // Use Privy's hook to get wallets
  const { wallets } = useWallets();
  const connectedWallet = wallets[0]; // Get the first connected wallet (if any)
  const connectedAddress = connectedWallet?.address as
    | `0x${string}`
    | undefined; // Extract address

  const { toast } = useToast();
  const [isApproving, setIsApproving] = useState(false);

  // 1. Get the ABI using the hook
  const { abi: sapienceAbi } = useSapienceAbi();

  // 2. Fetch market data (which includes marketParams and claimStatement) using the ABI
  const {
    data: marketResult, // Typed as [MarketData, MarketParams] | undefined based on ABI
    isLoading: isLoadingMarketAndMarketGroupData,
    error: marketAndMarketGroupDataError,
  } = useReadContract({
    address: marketGroup.address as `0x${string}`,
    abi: sapienceAbi, // Use the fetched ABI
    functionName: 'getMarket',
<<<<<<< HEAD
    args: [BigInt(market.marketId)], // market.marketId is the marketId
=======
    args: [BigInt(market.marketId)],
>>>>>>> 850a76fc
    chainId: marketGroup.chainId,
    query: {
      enabled:
        !!sapienceAbi &&
        sapienceAbi.length > 0 &&
        !!marketGroup?.address &&
        !!marketGroup?.chainId &&
        market.marketId !== undefined && // Ensure marketId is available
        market.marketId !== null,
    },
  });

  // Destructure the result from getMarket with type safety
<<<<<<< HEAD
  const marketData: MarketData | undefined =
    Array.isArray(marketResult) && marketResult.length > 0
      ? (marketResult[0] as MarketData)
=======
  const epochData: EpochData | undefined =
    Array.isArray(epochResult) && epochResult.length > 0
      ? (epochResult[0] as EpochData)
>>>>>>> 850a76fc
      : undefined;
  const marketParams: MarketParams | undefined =
    Array.isArray(marketResult) && marketResult.length > 1
      ? (marketResult[1] as MarketParams)
      : undefined;

  const bondCurrency = marketParams?.bondCurrency;
  const bondAmount = marketParams?.bondAmount;

  // 3. Fetch user allowance for the bond currency
  const {
    data: allowance,
    refetch: refetchAllowance,
    isLoading: isLoadingAllowance,
    error: allowanceError,
  } = useReadContract({
    abi: erc20Abi,
    address: bondCurrency,
    functionName: 'allowance',
    args: [
      connectedAddress || zeroAddress,
      marketGroup.address as `0x${string}`,
    ],
    chainId: marketGroup.chainId,
    query: {
      // Ensure connectedAddress exists before enabling
      enabled: !!connectedAddress && !!bondCurrency && !!marketGroup.address,
    },
  });

  // 4. Prepare approve transaction
  const { writeContract: approveWrite } = useWriteContract({
    mutation: {
      onMutate: () => setIsApproving(true),
      onError: (error) => {
        console.error('Failed to approve: ', error);
        setIsApproving(false);
        toast({
          variant: 'destructive',
          title: 'Failed to approve',
          description: error.message,
        });
      },
      onSuccess: (hash) => {
        // Optional: Wait for transaction confirmation before showing success toast
        // For now, we show it immediately after submission
        toast({
          title: 'Approval submitted',
          description: `Transaction Hash: ${hash}`,
        });
        setIsApproving(false);
        // TODO: Ideally wait for tx confirmation then refetch
        setTimeout(() => refetchAllowance(), 3000); // Simple refetch after 3s
      },
    },
  });

  const handleApprove = () => {
    if (!bondAmount || !bondCurrency || !connectedAddress) return;
    approveWrite({
      abi: erc20Abi,
      address: bondCurrency,
      functionName: 'approve',
      args: [marketGroup.address as `0x${string}`, bondAmount],
      chainId: marketGroup.chainId,
    });
  };

  // Combined loading and error states
  const isLoading =
    isLoadingMarketAndMarketGroupData ||
    (!!connectedAddress && isLoadingAllowance); // Check connectedAddress existence
  const error = marketAndMarketGroupDataError || allowanceError;

  const requiresApproval =
    bondAmount !== undefined &&
    allowance !== undefined &&
    bondAmount > allowance;

  // --- Settlement State ---
  const [settlementValue, setSettlementValue] = useState<string>(''); // Use string to handle number input and '0'/'1'
  const [isSettling, setIsSettling] = useState(false);

  // --- Prepare Settle Tx ---
  const { writeContract: settleWrite } = useWriteContract({
    mutation: {
      onMutate: () => setIsSettling(true),
      onError: (settleError) => {
        console.error('Failed to settle market: ', settleError);
        setIsSettling(false);
        toast({
          variant: 'destructive',
          title: 'Failed to settle market',
          description: settleError.message, // Assuming settleError has a message
        });
      },
      onSuccess: (hash) => {
        toast({
          title: 'Settlement submitted',
          description: `Transaction Hash: ${hash}`,
        });
        setIsSettling(false);
        // Optionally: Refetch market data or trigger other updates after settlement
      },
    },
  });

  // Add this helper function to calculate settlement price
  const calculateSettlementPrice = (
    inputValue: string,
    isYesNoMarket: boolean
  ): { price: bigint | null; errorMessage?: string } => {
    // For Yes/No markets
    if (isYesNoMarket) {
      if (inputValue !== '0' && inputValue !== '1') {
        return {
          price: null,
          errorMessage: 'Please select Yes or No.',
        };
      }
      // Calculate sqrtPriceX96 for 1 if "Yes" is selected, otherwise use 0
      return {
        price:
          inputValue === '1' ? BigInt(convertToSqrtPriceX96(1)) : BigInt(0),
      };
    }

    // For numerical markets
    const numericValue = parseFloat(inputValue);
    if (Number.isNaN(numericValue) || numericValue < 0) {
      return {
        price: null,
        errorMessage: 'Please enter a valid non-negative number.',
      };
    }

    const sqrtPriceString = convertToSqrtPriceX96(numericValue);
    return { price: BigInt(sqrtPriceString) };
  };

  // --- Handle Settlement ---
  const handleSettle = () => {
    if (
      !connectedAddress ||
      requiresApproval ||
      isSettling ||
      settlementValue === '' ||
      !marketGroup.owner
    ) {
      return;
    }

    try {
      const marketId = BigInt(market.marketId);
      const { price, errorMessage } = calculateSettlementPrice(
        settlementValue,
        marketGroup.baseTokenName === 'Yes'
      );

      if (errorMessage || price === null) {
        toast({
          variant: 'destructive',
          title: 'Invalid Settlement',
          description: errorMessage || 'Invalid price calculation',
        });
        return;
      }

      settleWrite({
        address: marketGroup.address as `0x${string}`, // Settle is called on the market group address
        abi: sapienceAbi, // Use the dynamically loaded ABI
        functionName: 'submitSettlementPrice', // Corrected function name
        args: [marketId, connectedAddress, price], // Add asserter (connectedAddress)
        chainId: marketGroup.chainId,
      });
    } catch (settlePrepareError: unknown) {
      console.error(
        'Error preparing settlement transaction:',
        settlePrepareError
      );
      setIsSettling(false);
      const message =
        settlePrepareError instanceof Error
          ? settlePrepareError.message
          : 'An unexpected error occurred preparing the transaction.';
      toast({
        variant: 'destructive',
        title: 'Settlement Error',
        description: message,
      });
    }
  };

  // Determine input type and unit display
  // Assuming market.baseTokenName determines Yes/No vs Numerical
  // Assuming market.quoteTokenName provides units for numerical
  const isYesNoMarket = marketGroup.baseTokenName === 'Yes';
  let unitDisplay: string;
  if (isYesNoMarket) {
    unitDisplay = '';
  } else if (marketGroup.baseTokenName && marketGroup.quoteTokenName) {
    unitDisplay = `${marketGroup.baseTokenName}/${marketGroup.quoteTokenName}`;
  } else {
    unitDisplay = 'Units'; // Fallback unit string
  }

  // Determine if settlement is possible
  // Add check for market settlement status if available (e.g., market.settled)
  const canSettle = !requiresApproval && !!connectedAddress; // && !market.settled;

  return (
    <div className="space-y-4">
      {' '}
      {/* Add spacing between sections */}
      {/* Market Info Section */}
      <div>
        <h4 className="text-sm font-medium mb-2">Market Details</h4>
        <div className="text-xs text-muted-foreground space-y-1">
          <p>Chain ID: {marketGroup.chainId}</p>
          <p>Address: {marketGroup.address}</p>
          <p>Market ID: {market.marketId}</p>
        </div>
      </div>
      <Separator />
      {/* Bond Info Section - Now uses the extracted component */}
      <BondInfoSection
        isLoading={isLoading}
        error={error}
        marketParams={marketParams}
        connectedAddress={connectedAddress}
        allowance={allowance}
        isLoadingAllowance={isLoadingAllowance}
        requiresApproval={requiresApproval}
        isApproving={isApproving}
        handleApprove={handleApprove}
        bondCurrency={bondCurrency}
        bondAmount={bondAmount}
      />
      <Separator />
      {/* Settlement Section - Now uses extracted components */}
      <div>
        <h4 className="text-sm font-medium mb-2">Settle Market</h4>
        <div className="space-y-4">
          {/* Settlement Input */}
          <SettlementInput
            isYesNoMarket={isYesNoMarket}
            settlementValue={settlementValue}
            setSettlementValue={setSettlementValue}
            isSettling={isSettling}
            connectedAddress={connectedAddress}
            unitDisplay={unitDisplay}
          />

          {/* Parameters Display */}
          <SettlementParamsDisplay
            marketId={market.marketId.toString()}
            connectedAddress={connectedAddress}
            isYesNoMarket={isYesNoMarket}
            settlementValue={settlementValue}
            claimStatement={marketData?.claimStatement ?? ''}
          />

          {/* Submit Button */}
          <SettleButton
            isSettling={isSettling}
            requiresApproval={requiresApproval}
            canSettle={canSettle}
            settlementValue={settlementValue}
            isApproving={isApproving}
            handleSettle={handleSettle}
            connectedAddress={connectedAddress}
          />
        </div>
      </div>
    </div>
  );
};

// NEW: Component for Settlement Input (Yes/No or Numerical)
interface SettlementInputProps {
  isYesNoMarket: boolean;
  settlementValue: string;
  setSettlementValue: (value: string) => void;
  isSettling: boolean;
  connectedAddress: `0x${string}` | undefined;
  unitDisplay: string;
}

const SettlementInput = ({
  isYesNoMarket,
  settlementValue,
  setSettlementValue,
  isSettling,
  connectedAddress,
  unitDisplay,
}: SettlementInputProps) => {
  if (isYesNoMarket) {
    return (
      <div className="flex gap-4">
        <Button
          type="button"
          variant={settlementValue === '1' ? 'default' : 'outline'}
          className="flex-1"
          onClick={() => setSettlementValue('1')}
          disabled={isSettling || !connectedAddress}
        >
          Yes
        </Button>
        <Button
          type="button"
          variant={settlementValue === '0' ? 'default' : 'outline'}
          className="flex-1"
          onClick={() => setSettlementValue('0')}
          disabled={isSettling || !connectedAddress}
        >
          No
        </Button>
      </div>
    );
  }
  return (
    <div className="relative">
      <Label htmlFor="settlement-value" className="sr-only">
        Settlement Value
      </Label>
      <Input
        id="settlement-value"
        name="settlementValue"
        type="number"
        placeholder="Enter settlement value"
        value={settlementValue}
        onChange={(e) => setSettlementValue(e.target.value)}
        disabled={isSettling || !connectedAddress}
        className="pr-28" // Add padding for unit display
        min="0" // Ensure non-negative input
        step="any" // Allow decimals
      />
      <div className="absolute right-3 top-1/2 -translate-y-1/2 text-muted-foreground pointer-events-none">
        {unitDisplay}
      </div>
    </div>
  );
};

// Helper function to decode and display claim statement
const decodeClaimStatement = (claimStatement: string): string => {
  let displayClaimStatement = 'N/A';

  if (
    claimStatement &&
    claimStatement.startsWith('0x') &&
    claimStatement.length > 2
  ) {
    try {
      // Ensure it's a valid hex string before attempting conversion
      displayClaimStatement = fromHex(
        claimStatement as `0x${string}`,
        'string'
      );
    } catch (e) {
      console.error('Failed to convert claim statement from hex:', e);
      displayClaimStatement = 'Error decoding statement';
    }
  } else if (claimStatement) {
    // If it's not a valid hex (e.g. empty or just "0x"), or not hex at all but somehow passed
    displayClaimStatement = claimStatement === '0x' ? 'N/A' : claimStatement;
  }

  return displayClaimStatement;
};

// NEW: Component for displaying settlement parameters
interface SettlementParamsDisplayProps {
  marketId: string | number; // Allow string or number
  connectedAddress: `0x${string}` | undefined;
  isYesNoMarket: boolean;
  settlementValue: string;
  claimStatement: string; // This is `0x${string}` or empty string from prop
}

const SettlementParamsDisplay = ({
  marketId,
  connectedAddress,
  isYesNoMarket,
  settlementValue,
  claimStatement,
}: SettlementParamsDisplayProps) => {
  let settlementDisplayValue: string;

  if (isYesNoMarket) {
    if (settlementValue === '1') {
      settlementDisplayValue = YES_SQRT_RATIO.toString();
    } else {
      settlementDisplayValue = NO_SQRT_RATIO.toString();
    }
  } else {
    const numericValue = Number(settlementValue);
    if (Number.isNaN(numericValue) || settlementValue === '') {
      settlementDisplayValue = 'Invalid Price';
    } else {
      settlementDisplayValue = convertToSqrtPriceX96(numericValue);
    }
  }

  const displayClaimStatement = decodeClaimStatement(claimStatement);

  return (
    <div className="text-xs text-muted-foreground space-y-1">
      <p>Market ID: {marketId.toString()}</p>
      <p>Connected Wallet: {connectedAddress || 'N/A'}</p>
      <p className="font-bold">
        {displayClaimStatement} {settlementDisplayValue}
      </p>
    </div>
  );
};

// NEW: Component for Settle Button and related messages
interface SettleButtonProps {
  isSettling: boolean;
  requiresApproval: boolean;
  canSettle: boolean;
  settlementValue: string;
  isApproving: boolean;
  handleSettle: () => void;
  connectedAddress: `0x${string}` | undefined;
}

const SettleButton = ({
  isSettling,
  requiresApproval,
  canSettle,
  settlementValue,
  isApproving,
  handleSettle,
  connectedAddress,
}: SettleButtonProps) => {
  let buttonText = 'Settle Market';
  if (isSettling) {
    buttonText = 'Submitting Settlement...';
  } else if (requiresApproval) {
    buttonText = 'Bond Requires Approval';
  }

  return (
    <>
      <Button
        onClick={handleSettle}
        disabled={
          isSettling || !canSettle || settlementValue === '' || isApproving
        }
        className="w-full"
      >
        {isSettling && <Loader2 className="mr-2 h-4 w-4 animate-spin" />}
        {buttonText}
      </Button>
      {!connectedAddress && (
        <p className="text-xs text-orange-500 text-center mt-1">
          Connect wallet to settle.
        </p>
      )}
    </>
  );
};

export default SettleMarketDialog;<|MERGE_RESOLUTION|>--- conflicted
+++ resolved
@@ -187,11 +187,7 @@
     address: marketGroup.address as `0x${string}`,
     abi: sapienceAbi, // Use the fetched ABI
     functionName: 'getMarket',
-<<<<<<< HEAD
-    args: [BigInt(market.marketId)], // market.marketId is the marketId
-=======
     args: [BigInt(market.marketId)],
->>>>>>> 850a76fc
     chainId: marketGroup.chainId,
     query: {
       enabled:
@@ -205,15 +201,9 @@
   });
 
   // Destructure the result from getMarket with type safety
-<<<<<<< HEAD
   const marketData: MarketData | undefined =
     Array.isArray(marketResult) && marketResult.length > 0
       ? (marketResult[0] as MarketData)
-=======
-  const epochData: EpochData | undefined =
-    Array.isArray(epochResult) && epochResult.length > 0
-      ? (epochResult[0] as EpochData)
->>>>>>> 850a76fc
       : undefined;
   const marketParams: MarketParams | undefined =
     Array.isArray(marketResult) && marketResult.length > 1
