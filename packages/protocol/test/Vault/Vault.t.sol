// SPDX-License-Identifier: MIT
pragma solidity >=0.8.2 <0.9.0;

import "forge-std/Test.sol";
import "cannon-std/Cannon.sol";
import {IFoil} from "../../src/market/interfaces/IFoil.sol";
import {IVault} from "../../src/vault/interfaces/IVault.sol";

import {IMintableToken} from "../../src/market/external/IMintableToken.sol";
import {TickMath} from "../../src/market/external/univ3/TickMath.sol";
import {TestTrade} from "../helpers/TestTrade.sol";
import {TestEpoch} from "../helpers/TestEpoch.sol";
import {TestUser} from "../helpers/TestUser.sol";
import {DecimalPrice} from "../../src/market/libraries/DecimalPrice.sol";
import "@synthetixio/core-contracts/contracts/utils/DecimalMath.sol";
import {SafeCastI256, SafeCastU256} from "@synthetixio/core-contracts/contracts/utils/SafeCast.sol";
import "@uniswap/v3-core/contracts/interfaces/IUniswapV3Pool.sol";
import {Errors} from "../../src/market/storage/Errors.sol";
import {Position} from "../../src/market/storage/Position.sol";
import {IFoilStructs} from "../../src/market/interfaces/IFoilStructs.sol";
import {MigrationMathUtils} from "../../src/market/external/univ3/MigrationMathUtils.sol";
import "@synthetixio/core-contracts/contracts/utils/DecimalMath.sol";

contract VaultTest is TestTrade {
    using Cannon for Vm;
    using DecimalMath for uint256;
    using DecimalMath for int256;
    using SafeCastI256 for int256;
    using SafeCastU256 for uint256;

    address owner;
    address lp1;
    IFoil foil;
    IVault vault;
    IMintableToken collateralAsset;

    uint160 initialSqrtPriceX96 = 250541448375047946302209916928; // 10
    uint160 updatedSqrtPriceX96 = 306849353968360536420395253760; // 15
    uint256 initialStartTime;

    uint256 DEFAULT_DURATION = 2419200; // 28 days in seconds
    uint256 INITIAL_LP_BALANCE = 100_000 ether;
    IFoilStructs.EpochData epochData;

    function setUp() public {
        address[] memory feeCollectors = new address[](0);

        lp1 = TestUser.createUser("LP1", INITIAL_LP_BALANCE);

        (foil, vault, collateralAsset, owner) = _initializeVault(feeCollectors);

        initialStartTime = block.timestamp + 60;
    }

    function test_revertsWhenInitializeNonOwner() public {
        vm.expectRevert("Only vaultInitializer can call this function");
        vault.initializeFirstEpoch(initialStartTime, initialSqrtPriceX96);
    }

    function test_revertsWhenInitializeFirstEpochAgain() public {
        initializeFirstEpoch(initialSqrtPriceX96, initialStartTime);

        vm.startPrank(0x70997970C51812dc3A010C7d01b50e0d17dc79C8);

        vm.expectRevert("Already Initialized");
        vault.initializeFirstEpoch(initialStartTime, initialSqrtPriceX96);

        vm.stopPrank();
    }

    function test_revertsWhenResolutionCallbackNonMarket() public {
        initializeFirstEpoch(initialSqrtPriceX96, initialStartTime);

        vm.expectRevert("Only market can call this function");
        vault.resolutionCallback(initialSqrtPriceX96);
    }

    function test_firstEpochInitialized() public {
        // Verify no epochs were created before
        vm.expectRevert(
            abi.encodeWithSelector(Errors.NoEpochsCreated.selector)
        );
        foil.getLatestEpoch();

        initializeFirstEpoch(initialSqrtPriceX96, initialStartTime);

        // New epoch created
        (epochData, ) = foil.getLatestEpoch();
        assertEq(
            epochData.endTime - epochData.startTime,
            DEFAULT_DURATION,
            "Epoch duration"
        );
    }

    function test_settleEpochCreatesNewEpochWithoutLiquidity() public {
        uint256 epochIdBefore;
        uint256 startTimeBefore;
        uint256 endTimeBefore;

        uint256 epochIdAfter;
        uint256 startTimeAfter;
        uint256 endTimeAfter;

        initializeFirstEpoch(initialSqrtPriceX96, initialStartTime);

        // New epoch created
        (epochData, ) = foil.getLatestEpoch();
        epochIdBefore = epochData.epochId;
        startTimeBefore = epochData.startTime;
        endTimeBefore = epochData.endTime;

        // Settle
        vm.warp(epochData.endTime + 1);
        settleEpochFromVault(epochData.epochId, updatedSqrtPriceX96, owner);

        // New epoch created
        (epochData, ) = foil.getLatestEpoch();
        epochIdAfter = epochData.epochId;
        startTimeAfter = epochData.startTime;
        endTimeAfter = epochData.endTime;

        assertEq(epochIdAfter, epochIdBefore + 1);
        assertEq(startTimeAfter, endTimeBefore + DEFAULT_DURATION);
        assertEq(endTimeAfter, startTimeAfter + DEFAULT_DURATION);

        // check new bounds
        // min price should be 15 / 3 = 5 ether
        // max price should be 15 * 3 = 45 ether

        assertLe(epochData.minPriceD18, 5 ether);
        assertApproxEqRel(epochData.minPriceD18, 5 ether, 0.02 ether);

        assertGe(epochData.maxPriceD18, 45 ether);
        assertApproxEqRel(epochData.maxPriceD18, 45 ether, 0.02 ether);
    }

    function test_settleEpochCreatesNewEpochWithLiquidity() public {
        uint256 epochIdBefore;
        uint256 startTimeBefore;
        uint256 endTimeBefore;

        uint256 epochIdAfter;
        uint256 startTimeAfter;
        uint256 endTimeAfter;

        initializeFirstEpoch(initialSqrtPriceX96, initialStartTime);

        // New epoch created
        (epochData, ) = foil.getLatestEpoch();
        epochIdBefore = epochData.epochId;
        startTimeBefore = epochData.startTime;
        endTimeBefore = epochData.endTime;

        // Add liquidity
        vm.prank(lp1);
<<<<<<< HEAD
        vault.requestDeposit(100 ether, lp1, lp1);
=======
        vault.requestDeposit(100 ether);
>>>>>>> 42d9377b

        // Settle
        vm.warp(epochData.endTime + 1);
        settleEpochFromVault(epochData.epochId, updatedSqrtPriceX96, owner);

        // New epoch created
        (epochData, ) = foil.getLatestEpoch();
        epochIdAfter = epochData.epochId;
        startTimeAfter = epochData.startTime;
        endTimeAfter = epochData.endTime;

        assertEq(epochIdAfter, epochIdBefore + 1);
        assertEq(startTimeAfter, endTimeBefore + DEFAULT_DURATION);
        assertEq(endTimeAfter, startTimeAfter + DEFAULT_DURATION);

        // check new bounds
        // min price should be 15 / 3 = 5 ether
        // max price should be 15 * 3 = 45 ether

        assertLe(epochData.minPriceD18, 5 ether);
        assertApproxEqRel(epochData.minPriceD18, 5 ether, 0.02 ether);

        assertGe(epochData.maxPriceD18, 45 ether);
        assertApproxEqRel(epochData.maxPriceD18, 45 ether, 0.02 ether);
    }

    /////////////
    // Helpers //
    /////////////
    function _initializeVault(
        address[] memory feeCollectors
    )
        internal
        returns (
            IFoil foilContract,
            IVault vaultContract,
            IMintableToken collateralAssetContract,
            address ownerUser
        )
    {
        ownerUser = createUser("Owner", 10_000_000 ether);
        foilContract = IFoil(vm.getAddress("Foil"));
        vaultContract = IVault(vm.getAddress("Vault"));
        collateralAssetContract = IMintableToken(
            vm.getAddress("CollateralAsset.Token")
        );

        vm.startPrank(0x70997970C51812dc3A010C7d01b50e0d17dc79C8);
        // Initialize Market (by owner, links fail market with vault)
        foilContract.initializeMarket(
            address(vaultContract),
            address(collateralAssetContract),
            feeCollectors,
            address(vaultContract),
            IFoilStructs.MarketParams({
                feeRate: 10000,
                assertionLiveness: 21600,
                bondCurrency: vm.getAddress("BondCurrency.Token"),
                bondAmount: BOND_AMOUNT,
                claimStatement: "wstGwei/gas",
                uniswapPositionManager: vm.getAddress(
                    "Uniswap.NonfungiblePositionManager"
                ),
                uniswapSwapRouter: vm.getAddress("Uniswap.SwapRouter"),
                uniswapQuoter: vm.getAddress("Uniswap.QuoterV2"),
                optimisticOracleV3: vm.getAddress("UMA.OptimisticOracleV3")
            })
        );
        vm.stopPrank();
    }

    function initializeFirstEpoch(
        uint160 _initialSqrtPriceX96,
        uint256 _initialStartTime
    ) internal {
        vm.startPrank(0x70997970C51812dc3A010C7d01b50e0d17dc79C8);

        // Initialize Epoch (by owner, kicks the ball with the first epoch)
        vault.initializeFirstEpoch(_initialStartTime, _initialSqrtPriceX96);

        vm.stopPrank();
    }

    function settleEpochFromVault(
        uint256 epochId,
        uint160 price,
        address submitter
    ) internal {
        IMintableToken bondCurrency = IMintableToken(
            vm.getAddress("BondCurrency.Token")
        );
        bondCurrency.mint(BOND_AMOUNT * 2, submitter);
        vm.startPrank(submitter);

        bondCurrency.approve(address(vault), BOND_AMOUNT);
        bytes32 assertionId = vault.submitMarketSettlementPrice(epochId, price);
        vm.stopPrank();

        address optimisticOracleV3 = vm.getAddress("UMA.OptimisticOracleV3");
        vm.startPrank(optimisticOracleV3);
        foil.assertionResolvedCallback(assertionId, true);
        vm.stopPrank();
    }
}<|MERGE_RESOLUTION|>--- conflicted
+++ resolved
@@ -154,11 +154,7 @@
 
         // Add liquidity
         vm.prank(lp1);
-<<<<<<< HEAD
-        vault.requestDeposit(100 ether, lp1, lp1);
-=======
         vault.requestDeposit(100 ether);
->>>>>>> 42d9377b
 
         // Settle
         vm.warp(epochData.endTime + 1);
