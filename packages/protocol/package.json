--- conflicted
+++ resolved
@@ -5,12 +5,8 @@
   "version": "0.30",
   "scripts": {
     "dev": "cannon build --keep-alive --anvil.port 8545 --write-deployments ./deployments/13370",
-<<<<<<< HEAD
-    "test": "cannon test cannonfile.test.toml --forge.vv",
-=======
     "docgen": "forge doc",
     "test": "forge build --ast && cannon test cannonfile.test.toml --forge.vv",
->>>>>>> c97c7b5e
     "deploy:sepolia": "cannon build cannonfile.sepolia.toml --chain-id 11155111 --write-deployments ./deployments/11155111",
     "simulate-deploy:sepolia": "cannon build cannonfile.sepolia.toml --chain-id 11155111 --dry-run"
   },
