name="foil"
version="0.7"

[var.settings]
owner="0xE006B58cA5aB7ba53863012dc3067A14b965C1da"
startTime = "1722270000" # Mon Jul 29 2024 16:20:00 GMT+0000
endTime = "1725195600" # Sunday, September 1, 2024 9:00:00 AM GMT-04:00
baseAssetMinPriceTick = "5200" # 1.709
baseAssetMaxPriceTick = "28200" # 17.09
feeRate = "10000" # 1%
startingSqrtPriceX96 = "146497135921788803112962621440" # 3.419
assertionLiveness = "3600"
bondAmount = "5000000000"
priceUnit = "<%= formatBytes32String('wstGwei/gas') %>"
optimisticOracleV3 = "0xFd9e2642a170aDD10F53Ee14a93FcF2F31924944"
depends = []

# [pull.Uniswap]
# source="uniswap"

[pull.wstETH]
source="wsteth-token"

[pull.USDC]
source="usdc-token"

[deploy.ReentrancyGuard]
artifact = "ReentrancyGuard"

[deploy.EpochConfigurationModule]
artifact="EpochConfigurationModule"
libraries.ReentrancyGuard="<%= contracts.ReentrancyGuard.address %>"

[deploy.EpochLiquidityModule]
artifact="EpochLiquidityModule"

[deploy.EpochUMASettlementModule]
artifact="EpochUMASettlementModule"

[deploy.EpochTradeModule]
artifact="EpochTradeModule"

[deploy.EpochNftModule]
artifact="EpochNftModule"

[deploy.EpochViewsModule]
artifact="EpochViewsModule"

[deploy.EpochERC165Module]
artifact="EpochERC165Module"

[deploy.EpochSettlementModule]
artifact="EpochSettlementModule"

[router.Foil]
contracts=[
  "EpochConfigurationModule",
  "EpochLiquidityModule",
  "EpochUMASettlementModule",
  "EpochTradeModule",
  "EpochNftModule",
  "EpochViewsModule",
<<<<<<< HEAD
  "EpochERC165Module",
  "EpochSettlementModule"
=======
  "EpochERC165Module"
>>>>>>> 9ca682ca
]

[invoke.initializeMarket]
target="Foil"
func="initializeMarket"
args=[
  "<%= settings.owner %>",
  "<%= imports.wstETH.contracts.Token.address %>",
  "0x1238536071E1c677A632429e3655c799b22cDA52",
  "0x3fC91A3afd70395Cd496C647d5a6CC9D4B2b7FAD",
  "<%= settings.optimisticOracleV3 %>",
  { baseAssetMinPriceTick = "<%= settings.baseAssetMinPriceTick %>", baseAssetMaxPriceTick = "<%= settings.baseAssetMaxPriceTick %>", feeRate = "<%= settings.feeRate %>", assertionLiveness= "<%= settings.assertionLiveness %>", bondCurrency = "<%= imports.USDC.contracts.Token.address %>", bondAmount = "<%= settings.bondAmount %>", priceUnit = "<%= settings.priceUnit %>" }
]
depends=["router.Foil"]

[invoke.createEpoch]
target="Foil"
from = "<%= settings.owner %>"
func="createEpoch"
args=[
  "<%= settings.startTime %>",
  "<%= settings.endTime %>",
  "<%= settings.startingSqrtPriceX96 %>"
]
depends=["invoke.initializeMarket"]<|MERGE_RESOLUTION|>--- conflicted
+++ resolved
@@ -60,12 +60,8 @@
   "EpochTradeModule",
   "EpochNftModule",
   "EpochViewsModule",
-<<<<<<< HEAD
   "EpochERC165Module",
   "EpochSettlementModule"
-=======
-  "EpochERC165Module"
->>>>>>> 9ca682ca
 ]
 
 [invoke.initializeMarket]
