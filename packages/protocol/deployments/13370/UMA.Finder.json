--- conflicted
+++ resolved
@@ -133,11 +133,7 @@
   "linkedLibraries": {},
   "deployTxnHash": "0x3a4a94e89b04105532165c355ee28b7b969e45233aa52edca551b3b1c82bdc5d",
   "deployTxnBlockNumber": "1",
-<<<<<<< HEAD
-  "deployTimestamp": "1723838100",
-=======
   "deployTimestamp": "1723833625",
->>>>>>> 06646763
   "sourceName": "src/UMA/Finder.sol",
   "contractName": "Finder",
   "deployedOn": "deploy.Finder",
