{
<<<<<<< HEAD
  "address": "0x929000c70ac55d35ba05ba90994bd20bc777faf3",
=======
  "address": "0x19ad60839e9b7a455f041b82f6f04f87e90016d3",
>>>>>>> 06646763
  "abi": [
    {
      "type": "function",
      "name": "createEpoch",
      "inputs": [
        {
          "name": "startTime",
          "type": "uint256",
          "internalType": "uint256"
        },
        {
          "name": "endTime",
          "type": "uint256",
          "internalType": "uint256"
        },
        {
          "name": "startingSqrtPriceX96",
          "type": "uint160",
          "internalType": "uint160"
        }
      ],
      "outputs": [],
      "stateMutability": "nonpayable"
    },
    {
      "type": "function",
      "name": "initializeMarket",
      "inputs": [
        {
          "name": "owner",
          "type": "address",
          "internalType": "address"
        },
        {
          "name": "collateralAsset",
          "type": "address",
          "internalType": "address"
        },
        {
          "name": "uniswapPositionManager",
          "type": "address",
          "internalType": "address"
        },
        {
          "name": "uniswapQuoter",
          "type": "address",
          "internalType": "address"
        },
        {
          "name": "uniswapSwapRouter",
          "type": "address",
          "internalType": "address"
        },
        {
          "name": "optimisticOracleV3",
          "type": "address",
          "internalType": "address"
        },
        {
          "name": "epochParams",
          "type": "tuple",
          "internalType": "struct IFoilStructs.EpochParams",
          "components": [
            {
              "name": "baseAssetMinPriceTick",
              "type": "int24",
              "internalType": "int24"
            },
            {
              "name": "baseAssetMaxPriceTick",
              "type": "int24",
              "internalType": "int24"
            },
            {
              "name": "feeRate",
              "type": "uint24",
              "internalType": "uint24"
            },
            {
              "name": "assertionLiveness",
              "type": "uint64",
              "internalType": "uint64"
            },
            {
              "name": "bondCurrency",
              "type": "address",
              "internalType": "address"
            },
            {
              "name": "bondAmount",
              "type": "uint256",
              "internalType": "uint256"
            },
            {
              "name": "priceUnit",
              "type": "bytes32",
              "internalType": "bytes32"
            }
          ]
        }
      ],
      "outputs": [],
      "stateMutability": "nonpayable"
    },
    {
      "type": "function",
      "name": "updateMarket",
      "inputs": [
        {
          "name": "owner",
          "type": "address",
          "internalType": "address"
        },
        {
          "name": "uniswapPositionManager",
          "type": "address",
          "internalType": "address"
        },
        {
          "name": "uniswapQuoter",
          "type": "address",
          "internalType": "address"
        },
        {
          "name": "uniswapSwapRouter",
          "type": "address",
          "internalType": "address"
        },
        {
          "name": "optimisticOracleV3",
          "type": "address",
          "internalType": "address"
        },
        {
          "name": "epochParms",
          "type": "tuple",
          "internalType": "struct IFoilStructs.EpochParams",
          "components": [
            {
              "name": "baseAssetMinPriceTick",
              "type": "int24",
              "internalType": "int24"
            },
            {
              "name": "baseAssetMaxPriceTick",
              "type": "int24",
              "internalType": "int24"
            },
            {
              "name": "feeRate",
              "type": "uint24",
              "internalType": "uint24"
            },
            {
              "name": "assertionLiveness",
              "type": "uint64",
              "internalType": "uint64"
            },
            {
              "name": "bondCurrency",
              "type": "address",
              "internalType": "address"
            },
            {
              "name": "bondAmount",
              "type": "uint256",
              "internalType": "uint256"
            },
            {
              "name": "priceUnit",
              "type": "bytes32",
              "internalType": "bytes32"
            }
          ]
        }
      ],
      "outputs": [],
      "stateMutability": "nonpayable"
    },
    {
      "type": "error",
      "name": "EpochAlreadyStarted",
      "inputs": []
    },
    {
      "type": "error",
      "name": "InvalidData",
      "inputs": [
        {
          "name": "message",
          "type": "string",
          "internalType": "string"
        }
      ]
    },
    {
      "type": "error",
      "name": "InvalidMarket",
      "inputs": []
    },
    {
      "type": "error",
      "name": "MarketAlreadyCreated",
      "inputs": []
    },
    {
      "type": "error",
      "name": "MarketNotInitialized",
      "inputs": []
    },
    {
      "type": "error",
      "name": "OnlyOwner",
      "inputs": []
    },
    {
      "type": "error",
      "name": "OverflowInt24ToUint256",
      "inputs": []
    },
    {
      "type": "error",
      "name": "ReentrancyGuardReentrantCall",
      "inputs": []
    },
    {
      "type": "error",
      "name": "TokensAlreadyCreated",
      "inputs": []
    },
    {
      "type": "function",
      "name": "collectFees",
      "inputs": [
        {
          "name": "epochId",
          "type": "uint256",
          "internalType": "uint256"
        },
        {
          "name": "tokenId",
          "type": "uint256",
          "internalType": "uint256"
        }
      ],
      "outputs": [
        {
          "name": "amount0",
          "type": "uint256",
          "internalType": "uint256"
        },
        {
          "name": "amount1",
          "type": "uint256",
          "internalType": "uint256"
        }
      ],
      "stateMutability": "nonpayable"
    },
    {
      "type": "function",
      "name": "createLiquidityPosition",
      "inputs": [
        {
          "name": "params",
          "type": "tuple",
          "internalType": "struct IFoilStructs.LiquidityPositionParams",
          "components": [
            {
              "name": "epochId",
              "type": "uint256",
              "internalType": "uint256"
            },
            {
              "name": "amountTokenA",
              "type": "uint256",
              "internalType": "uint256"
            },
            {
              "name": "amountTokenB",
              "type": "uint256",
              "internalType": "uint256"
            },
            {
              "name": "collateralAmount",
              "type": "uint256",
              "internalType": "uint256"
            },
            {
              "name": "lowerTick",
              "type": "int24",
              "internalType": "int24"
            },
            {
              "name": "upperTick",
              "type": "int24",
              "internalType": "int24"
            },
            {
              "name": "minAmountTokenA",
              "type": "uint256",
              "internalType": "uint256"
            },
            {
              "name": "minAmountTokenB",
              "type": "uint256",
              "internalType": "uint256"
            }
          ]
        }
      ],
      "outputs": [
        {
          "name": "tokenId",
          "type": "uint256",
          "internalType": "uint256"
        },
        {
          "name": "liquidity",
          "type": "uint128",
          "internalType": "uint128"
        },
        {
          "name": "addedAmount0",
          "type": "uint256",
          "internalType": "uint256"
        },
        {
          "name": "addedAmount1",
          "type": "uint256",
          "internalType": "uint256"
        }
      ],
      "stateMutability": "nonpayable"
    },
    {
      "type": "function",
      "name": "decreaseLiquidityPosition",
      "inputs": [
        {
          "name": "positionId",
          "type": "uint256",
          "internalType": "uint256"
        },
        {
          "name": "collateralAmount",
          "type": "uint256",
          "internalType": "uint256"
        },
        {
          "name": "liquidity",
          "type": "uint128",
          "internalType": "uint128"
        },
        {
          "name": "minGasAmount",
          "type": "uint256",
          "internalType": "uint256"
        },
        {
          "name": "minEthAmount",
          "type": "uint256",
          "internalType": "uint256"
        }
      ],
      "outputs": [
        {
          "name": "amount0",
          "type": "uint256",
          "internalType": "uint256"
        },
        {
          "name": "amount1",
          "type": "uint256",
          "internalType": "uint256"
        }
      ],
      "stateMutability": "nonpayable"
    },
    {
      "type": "function",
      "name": "getTokenAmounts",
      "inputs": [
        {
          "name": "epochId",
          "type": "uint256",
          "internalType": "uint256"
        },
        {
          "name": "depositedCollateralAmount",
          "type": "uint256",
          "internalType": "uint256"
        },
        {
          "name": "sqrtPriceX96",
          "type": "uint160",
          "internalType": "uint160"
        },
        {
          "name": "sqrtPriceAX96",
          "type": "uint160",
          "internalType": "uint160"
        },
        {
          "name": "sqrtPriceBX96",
          "type": "uint160",
          "internalType": "uint160"
        }
      ],
      "outputs": [
        {
          "name": "amount0",
          "type": "uint256",
          "internalType": "uint256"
        },
        {
          "name": "amount1",
          "type": "uint256",
          "internalType": "uint256"
        },
        {
          "name": "liquidity",
          "type": "uint128",
          "internalType": "uint128"
        }
      ],
      "stateMutability": "view"
    },
    {
      "type": "function",
      "name": "increaseLiquidityPosition",
      "inputs": [
        {
          "name": "positionId",
          "type": "uint256",
          "internalType": "uint256"
        },
        {
          "name": "collateralAmount",
          "type": "uint256",
          "internalType": "uint256"
        },
        {
          "name": "gasTokenAmount",
          "type": "uint256",
          "internalType": "uint256"
        },
        {
          "name": "ethTokenAmount",
          "type": "uint256",
          "internalType": "uint256"
        },
        {
          "name": "minGasAmount",
          "type": "uint256",
          "internalType": "uint256"
        },
        {
          "name": "minEthAmount",
          "type": "uint256",
          "internalType": "uint256"
        }
      ],
      "outputs": [
        {
          "name": "liquidity",
          "type": "uint128",
          "internalType": "uint128"
        },
        {
          "name": "amount0",
          "type": "uint256",
          "internalType": "uint256"
        },
        {
          "name": "amount1",
          "type": "uint256",
          "internalType": "uint256"
        }
      ],
      "stateMutability": "nonpayable"
    },
    {
      "type": "function",
      "name": "onERC721Received",
      "inputs": [
        {
          "name": "operator",
          "type": "address",
          "internalType": "address"
        },
        {
          "name": "",
          "type": "address",
          "internalType": "address"
        },
        {
          "name": "tokenId",
          "type": "uint256",
          "internalType": "uint256"
        },
        {
          "name": "",
          "type": "bytes",
          "internalType": "bytes"
        }
      ],
      "outputs": [
        {
          "name": "",
          "type": "bytes4",
          "internalType": "bytes4"
        }
      ],
      "stateMutability": "nonpayable"
    },
    {
      "type": "event",
      "name": "LiquidityPositionCreated",
      "inputs": [
        {
          "name": "tokenId",
          "type": "uint256",
          "indexed": false,
          "internalType": "uint256"
        },
        {
          "name": "liquidity",
          "type": "uint128",
          "indexed": false,
          "internalType": "uint128"
        },
        {
          "name": "addedAmount0",
          "type": "uint256",
          "indexed": false,
          "internalType": "uint256"
        },
        {
          "name": "addedAmount1",
          "type": "uint256",
          "indexed": false,
          "internalType": "uint256"
        }
      ],
      "anonymous": false
    },
    {
      "type": "event",
      "name": "LiquidityPositionDecreased",
      "inputs": [
        {
          "name": "tokenId",
          "type": "uint256",
          "indexed": false,
          "internalType": "uint256"
        },
        {
          "name": "amount0",
          "type": "uint256",
          "indexed": false,
          "internalType": "uint256"
        },
        {
          "name": "amount1",
          "type": "uint256",
          "indexed": false,
          "internalType": "uint256"
        }
      ],
      "anonymous": false
    },
    {
      "type": "event",
      "name": "LiquidityPositionIncreased",
      "inputs": [
        {
          "name": "tokenId",
          "type": "uint256",
          "indexed": false,
          "internalType": "uint256"
        },
        {
          "name": "liquidity",
          "type": "uint128",
          "indexed": false,
          "internalType": "uint128"
        },
        {
          "name": "amount0",
          "type": "uint256",
          "indexed": false,
          "internalType": "uint256"
        },
        {
          "name": "amount1",
          "type": "uint256",
          "indexed": false,
          "internalType": "uint256"
        }
      ],
      "anonymous": false
    },
    {
      "type": "event",
      "name": "Transfer",
      "inputs": [
        {
          "name": "from",
          "type": "address",
          "indexed": true,
          "internalType": "address"
        },
        {
          "name": "to",
          "type": "address",
          "indexed": true,
          "internalType": "address"
        },
        {
          "name": "tokenId",
          "type": "uint256",
          "indexed": true,
          "internalType": "uint256"
        }
      ],
      "anonymous": false
    },
    {
      "type": "error",
      "name": "InsufficientCollateral",
      "inputs": [
        {
          "name": "amount",
          "type": "uint256",
          "internalType": "uint256"
        },
        {
          "name": "collateral",
          "type": "uint256",
          "internalType": "uint256"
        }
      ]
    },
    {
      "type": "error",
      "name": "InvalidParameter",
      "inputs": [
        {
          "name": "parameter",
          "type": "string",
          "internalType": "string"
        },
        {
          "name": "reason",
          "type": "string",
          "internalType": "string"
        }
      ]
    },
    {
      "type": "error",
      "name": "InvalidPositionId",
      "inputs": [
        {
          "name": "positionId",
          "type": "uint256",
          "internalType": "uint256"
        }
      ]
    },
    {
      "type": "error",
      "name": "OverflowInt256ToUint256",
      "inputs": []
    },
    {
      "type": "error",
      "name": "OverflowUint256ToInt256",
      "inputs": []
    },
    {
      "type": "error",
      "name": "PositionAlreadyCreated",
      "inputs": []
    },
    {
      "type": "error",
      "name": "TokenAlreadyMinted",
      "inputs": [
        {
          "name": "id",
          "type": "uint256",
          "internalType": "uint256"
        }
      ]
    },
    {
      "type": "error",
      "name": "ZeroAddress",
      "inputs": []
    },
    {
      "type": "function",
      "name": "assertionDisputedCallback",
      "inputs": [
        {
          "name": "epochId",
          "type": "uint256",
          "internalType": "uint256"
        },
        {
          "name": "assertionId",
          "type": "bytes32",
          "internalType": "bytes32"
        }
      ],
      "outputs": [],
      "stateMutability": "nonpayable"
    },
    {
      "type": "function",
      "name": "assertionResolvedCallback",
      "inputs": [
        {
          "name": "epochId",
          "type": "uint256",
          "internalType": "uint256"
        },
        {
          "name": "assertionId",
          "type": "bytes32",
          "internalType": "bytes32"
        },
        {
          "name": "assertedTruthfully",
          "type": "bool",
          "internalType": "bool"
        }
      ],
      "outputs": [],
      "stateMutability": "nonpayable"
    },
    {
      "type": "function",
      "name": "submitSettlementPrice",
      "inputs": [
        {
          "name": "epochId",
          "type": "uint256",
          "internalType": "uint256"
        },
        {
          "name": "settlementPrice",
          "type": "uint256",
          "internalType": "uint256"
        }
      ],
      "outputs": [
        {
          "name": "",
          "type": "bytes32",
          "internalType": "bytes32"
        }
      ],
      "stateMutability": "nonpayable"
    },
    {
      "type": "event",
      "name": "MarketSettled",
      "inputs": [
        {
          "name": "settlementPrice",
          "type": "uint256",
          "indexed": false,
          "internalType": "uint256"
        }
      ],
      "anonymous": false
    },
    {
      "type": "event",
      "name": "SettlementDisputed",
      "inputs": [
        {
          "name": "disputeTime",
          "type": "uint256",
          "indexed": false,
          "internalType": "uint256"
        }
      ],
      "anonymous": false
    },
    {
      "type": "event",
      "name": "SettlementSubmitted",
      "inputs": [
        {
          "name": "price",
          "type": "uint256",
          "indexed": false,
          "internalType": "uint256"
        },
        {
          "name": "submissionTime",
          "type": "uint256",
          "indexed": false,
          "internalType": "uint256"
        }
      ],
      "anonymous": false
    },
    {
      "type": "error",
      "name": "AddressEmptyCode",
      "inputs": [
        {
          "name": "target",
          "type": "address",
          "internalType": "address"
        }
      ]
    },
    {
      "type": "error",
      "name": "AddressInsufficientBalance",
      "inputs": [
        {
          "name": "account",
          "type": "address",
          "internalType": "address"
        }
      ]
    },
    {
      "type": "error",
      "name": "FailedInnerCall",
      "inputs": []
    },
    {
      "type": "error",
      "name": "SafeERC20FailedOperation",
      "inputs": [
        {
          "name": "token",
          "type": "address",
          "internalType": "address"
        }
      ]
    },
    {
      "type": "function",
      "name": "createTraderPosition",
      "inputs": [
        {
          "name": "epochId",
          "type": "uint256",
          "internalType": "uint256"
        },
        {
          "name": "collateralAmount",
          "type": "uint256",
          "internalType": "uint256"
        },
        {
          "name": "tokenAmount",
          "type": "int256",
          "internalType": "int256"
        },
        {
          "name": "tokenAmountLimit",
          "type": "int256",
          "internalType": "int256"
        }
      ],
      "outputs": [
        {
          "name": "positionId",
          "type": "uint256",
          "internalType": "uint256"
        }
      ],
      "stateMutability": "nonpayable"
    },
    {
      "type": "function",
      "name": "getReferencePrice",
      "inputs": [
        {
          "name": "epochId",
          "type": "uint256",
          "internalType": "uint256"
        }
      ],
      "outputs": [
        {
          "name": "price18Digits",
          "type": "uint256",
          "internalType": "uint256"
        }
      ],
      "stateMutability": "view"
    },
    {
      "type": "function",
      "name": "modifyTraderPosition",
      "inputs": [
        {
          "name": "positionId",
          "type": "uint256",
          "internalType": "uint256"
        },
        {
          "name": "collateralAmount",
          "type": "uint256",
          "internalType": "uint256"
        },
        {
          "name": "tokenAmount",
          "type": "int256",
          "internalType": "int256"
        },
        {
          "name": "tokenAmountLimit",
          "type": "int256",
          "internalType": "int256"
        }
      ],
      "outputs": [],
      "stateMutability": "nonpayable"
    },
    {
      "type": "error",
      "name": "EpochNotSettled",
      "inputs": [
        {
          "name": "epochId",
          "type": "uint256",
          "internalType": "uint256"
        }
      ]
    },
    {
      "type": "error",
      "name": "EpochNotStarted",
      "inputs": [
        {
          "name": "epochId",
          "type": "uint256",
          "internalType": "uint256"
        }
      ]
    },
    {
      "type": "error",
      "name": "InsufficientVEth",
      "inputs": [
        {
          "name": "amount",
          "type": "uint256",
          "internalType": "uint256"
        },
        {
          "name": "vEth",
          "type": "uint256",
          "internalType": "uint256"
        }
      ]
    },
    {
      "type": "error",
      "name": "InsufficientVGas",
      "inputs": [
        {
          "name": "amount",
          "type": "uint256",
          "internalType": "uint256"
        },
        {
          "name": "vGas",
          "type": "uint256",
          "internalType": "uint256"
        }
      ]
    },
    {
      "type": "error",
      "name": "NotAccountOwnerOrAuthorized",
      "inputs": [
        {
          "name": "tokenId",
          "type": "uint256",
          "internalType": "uint256"
        },
        {
          "name": "sender",
          "type": "address",
          "internalType": "address"
        }
      ]
    },
    {
      "type": "error",
      "name": "OverflowUint256ToUint160",
      "inputs": []
    },
    {
      "type": "constructor",
      "inputs": [],
      "stateMutability": "nonpayable"
    },
    {
      "type": "function",
      "name": "approve",
      "inputs": [
        {
          "name": "to",
          "type": "address",
          "internalType": "address"
        },
        {
          "name": "tokenId",
          "type": "uint256",
          "internalType": "uint256"
        }
      ],
      "outputs": [],
      "stateMutability": "nonpayable"
    },
    {
      "type": "function",
      "name": "balanceOf",
      "inputs": [
        {
          "name": "holder",
          "type": "address",
          "internalType": "address"
        }
      ],
      "outputs": [
        {
          "name": "balance",
          "type": "uint256",
          "internalType": "uint256"
        }
      ],
      "stateMutability": "view"
    },
    {
      "type": "function",
      "name": "getApproved",
      "inputs": [
        {
          "name": "tokenId",
          "type": "uint256",
          "internalType": "uint256"
        }
      ],
      "outputs": [
        {
          "name": "operator",
          "type": "address",
          "internalType": "address"
        }
      ],
      "stateMutability": "view"
    },
    {
      "type": "function",
      "name": "isApprovedForAll",
      "inputs": [
        {
          "name": "holder",
          "type": "address",
          "internalType": "address"
        },
        {
          "name": "operator",
          "type": "address",
          "internalType": "address"
        }
      ],
      "outputs": [
        {
          "name": "",
          "type": "bool",
          "internalType": "bool"
        }
      ],
      "stateMutability": "view"
    },
    {
      "type": "function",
      "name": "name",
      "inputs": [],
      "outputs": [
        {
          "name": "",
          "type": "string",
          "internalType": "string"
        }
      ],
      "stateMutability": "view"
    },
    {
      "type": "function",
      "name": "ownerOf",
      "inputs": [
        {
          "name": "tokenId",
          "type": "uint256",
          "internalType": "uint256"
        }
      ],
      "outputs": [
        {
          "name": "",
          "type": "address",
          "internalType": "address"
        }
      ],
      "stateMutability": "view"
    },
    {
      "type": "function",
      "name": "safeTransferFrom",
      "inputs": [
        {
          "name": "from",
          "type": "address",
          "internalType": "address"
        },
        {
          "name": "to",
          "type": "address",
          "internalType": "address"
        },
        {
          "name": "tokenId",
          "type": "uint256",
          "internalType": "uint256"
        }
      ],
      "outputs": [],
      "stateMutability": "nonpayable"
    },
    {
      "type": "function",
      "name": "safeTransferFrom",
      "inputs": [
        {
          "name": "from",
          "type": "address",
          "internalType": "address"
        },
        {
          "name": "to",
          "type": "address",
          "internalType": "address"
        },
        {
          "name": "tokenId",
          "type": "uint256",
          "internalType": "uint256"
        },
        {
          "name": "data",
          "type": "bytes",
          "internalType": "bytes"
        }
      ],
      "outputs": [],
      "stateMutability": "nonpayable"
    },
    {
      "type": "function",
      "name": "setApprovalForAll",
      "inputs": [
        {
          "name": "operator",
          "type": "address",
          "internalType": "address"
        },
        {
          "name": "approved",
          "type": "bool",
          "internalType": "bool"
        }
      ],
      "outputs": [],
      "stateMutability": "nonpayable"
    },
    {
      "type": "function",
      "name": "symbol",
      "inputs": [],
      "outputs": [
        {
          "name": "",
          "type": "string",
          "internalType": "string"
        }
      ],
      "stateMutability": "view"
    },
    {
      "type": "function",
      "name": "tokenByIndex",
      "inputs": [
        {
          "name": "index",
          "type": "uint256",
          "internalType": "uint256"
        }
      ],
      "outputs": [
        {
          "name": "",
          "type": "uint256",
          "internalType": "uint256"
        }
      ],
      "stateMutability": "view"
    },
    {
      "type": "function",
      "name": "tokenOfOwnerByIndex",
      "inputs": [
        {
          "name": "owner",
          "type": "address",
          "internalType": "address"
        },
        {
          "name": "index",
          "type": "uint256",
          "internalType": "uint256"
        }
      ],
      "outputs": [
        {
          "name": "",
          "type": "uint256",
          "internalType": "uint256"
        }
      ],
      "stateMutability": "view"
    },
    {
      "type": "function",
      "name": "tokenURI",
      "inputs": [
        {
          "name": "tokenId",
          "type": "uint256",
          "internalType": "uint256"
        }
      ],
      "outputs": [
        {
          "name": "",
          "type": "string",
          "internalType": "string"
        }
      ],
      "stateMutability": "view"
    },
    {
      "type": "function",
      "name": "totalSupply",
      "inputs": [],
      "outputs": [
        {
          "name": "",
          "type": "uint256",
          "internalType": "uint256"
        }
      ],
      "stateMutability": "view"
    },
    {
      "type": "function",
      "name": "transferFrom",
      "inputs": [
        {
          "name": "from",
          "type": "address",
          "internalType": "address"
        },
        {
          "name": "to",
          "type": "address",
          "internalType": "address"
        },
        {
          "name": "tokenId",
          "type": "uint256",
          "internalType": "uint256"
        }
      ],
      "outputs": [],
      "stateMutability": "nonpayable"
    },
    {
      "type": "event",
      "name": "Approval",
      "inputs": [
        {
          "name": "owner",
          "type": "address",
          "indexed": true,
          "internalType": "address"
        },
        {
          "name": "approved",
          "type": "address",
          "indexed": true,
          "internalType": "address"
        },
        {
          "name": "tokenId",
          "type": "uint256",
          "indexed": true,
          "internalType": "uint256"
        }
      ],
      "anonymous": false
    },
    {
      "type": "event",
      "name": "ApprovalForAll",
      "inputs": [
        {
          "name": "owner",
          "type": "address",
          "indexed": true,
          "internalType": "address"
        },
        {
          "name": "operator",
          "type": "address",
          "indexed": true,
          "internalType": "address"
        },
        {
          "name": "approved",
          "type": "bool",
          "indexed": false,
          "internalType": "bool"
        }
      ],
      "anonymous": false
    },
    {
      "type": "error",
      "name": "CannotSelfApprove",
      "inputs": [
        {
          "name": "addr",
          "type": "address",
          "internalType": "address"
        }
      ]
    },
    {
      "type": "error",
      "name": "IndexOverrun",
      "inputs": [
        {
          "name": "requestedIndex",
          "type": "uint256",
          "internalType": "uint256"
        },
        {
          "name": "length",
          "type": "uint256",
          "internalType": "uint256"
        }
      ]
    },
    {
      "type": "error",
      "name": "InvalidOwner",
      "inputs": [
        {
          "name": "addr",
          "type": "address",
          "internalType": "address"
        }
      ]
    },
    {
      "type": "error",
      "name": "InvalidTransferRecipient",
      "inputs": [
        {
          "name": "addr",
          "type": "address",
          "internalType": "address"
        }
      ]
    },
    {
      "type": "error",
      "name": "TokenDoesNotExist",
      "inputs": [
        {
          "name": "id",
          "type": "uint256",
          "internalType": "uint256"
        }
      ]
    },
    {
      "type": "error",
      "name": "Unauthorized",
      "inputs": [
        {
          "name": "addr",
          "type": "address",
          "internalType": "address"
        }
      ]
    },
    {
      "type": "function",
      "name": "getEpoch",
      "inputs": [
        {
          "name": "id",
          "type": "uint256",
          "internalType": "uint256"
        }
      ],
      "outputs": [
        {
          "name": "startTime",
          "type": "uint256",
          "internalType": "uint256"
        },
        {
          "name": "endTime",
          "type": "uint256",
          "internalType": "uint256"
        },
        {
          "name": "pool",
          "type": "address",
          "internalType": "address"
        },
        {
          "name": "ethToken",
          "type": "address",
          "internalType": "address"
        },
        {
          "name": "gasToken",
          "type": "address",
          "internalType": "address"
        }
      ],
      "stateMutability": "view"
    },
    {
      "type": "function",
      "name": "getLatestEpoch",
      "inputs": [],
      "outputs": [
        {
          "name": "epochId",
          "type": "uint256",
          "internalType": "uint256"
        },
        {
          "name": "startTime",
          "type": "uint256",
          "internalType": "uint256"
        },
        {
          "name": "endTime",
          "type": "uint256",
          "internalType": "uint256"
        },
        {
          "name": "pool",
          "type": "address",
          "internalType": "address"
        },
        {
          "name": "ethToken",
          "type": "address",
          "internalType": "address"
        },
        {
          "name": "gasToken",
          "type": "address",
          "internalType": "address"
        }
      ],
      "stateMutability": "view"
    },
    {
      "type": "function",
      "name": "getMarket",
      "inputs": [],
      "outputs": [
        {
          "name": "owner",
          "type": "address",
          "internalType": "address"
        },
        {
          "name": "collateralAsset",
          "type": "address",
          "internalType": "address"
        },
        {
          "name": "uniswapPositionManager",
          "type": "address",
          "internalType": "address"
        },
        {
          "name": "uniswapQuoter",
          "type": "address",
          "internalType": "address"
        },
        {
          "name": "uniswapSwapRouter",
          "type": "address",
          "internalType": "address"
        },
        {
          "name": "optimisticOracleV3",
          "type": "address",
          "internalType": "address"
        },
        {
          "name": "epochParams",
          "type": "tuple",
          "internalType": "struct IFoilStructs.EpochParams",
          "components": [
            {
              "name": "baseAssetMinPriceTick",
              "type": "int24",
              "internalType": "int24"
            },
            {
              "name": "baseAssetMaxPriceTick",
              "type": "int24",
              "internalType": "int24"
            },
            {
              "name": "feeRate",
              "type": "uint24",
              "internalType": "uint24"
            },
            {
              "name": "assertionLiveness",
              "type": "uint64",
              "internalType": "uint64"
            },
            {
              "name": "bondCurrency",
              "type": "address",
              "internalType": "address"
            },
            {
              "name": "bondAmount",
              "type": "uint256",
              "internalType": "uint256"
            },
            {
              "name": "priceUnit",
              "type": "bytes32",
              "internalType": "bytes32"
            }
          ]
        }
      ],
      "stateMutability": "view"
    },
    {
      "type": "function",
      "name": "getPosition",
      "inputs": [
        {
          "name": "positionId",
          "type": "uint256",
          "internalType": "uint256"
        }
      ],
      "outputs": [
        {
          "name": "",
          "type": "tuple",
          "internalType": "struct Position.Data",
          "components": [
            {
              "name": "tokenId",
              "type": "uint256",
              "internalType": "uint256"
            },
            {
              "name": "kind",
              "type": "uint8",
              "internalType": "enum IFoilStructs.PositionKind"
            },
            {
              "name": "epochId",
              "type": "uint256",
              "internalType": "uint256"
            },
            {
              "name": "depositedCollateralAmount",
              "type": "uint256",
              "internalType": "uint256"
            },
            {
              "name": "borrowedVEth",
              "type": "uint256",
              "internalType": "uint256"
            },
            {
              "name": "borrowedVGas",
              "type": "uint256",
              "internalType": "uint256"
            },
            {
              "name": "vEthAmount",
              "type": "uint256",
              "internalType": "uint256"
            },
            {
              "name": "vGasAmount",
              "type": "uint256",
              "internalType": "uint256"
            },
            {
              "name": "currentTokenAmount",
              "type": "int256",
              "internalType": "int256"
            }
          ]
        }
      ],
      "stateMutability": "pure"
    },
    {
      "type": "error",
      "name": "NoEpochsCreated",
      "inputs": []
    }
  ],
  "deployedOn": "router.Foil",
<<<<<<< HEAD
  "deployTxnHash": "0x85b7cb1f860bd7801ce8529878b62fc3cb25831a810d39cb6cd8a2bfc9c796a0",
  "deployTxnBlockNumber": "3",
  "deployTimestamp": "1723830801",
  "contractName": "Foil",
  "sourceName": "Foil.sol",
  "gasUsed": 431742,
  "gasCost": "1001017326"
=======
  "deployTxnHash": "0x4afdb53bafeb45d7f18786043407308b96f9da7e3e77ed5589cd631437a806ff",
  "deployTxnBlockNumber": "3",
  "deployTimestamp": "1723830384",
  "contractName": "Foil",
  "sourceName": "Foil.sol",
  "gasUsed": 431742,
  "gasCost": "1001017219"
>>>>>>> 06646763
}<|MERGE_RESOLUTION|>--- conflicted
+++ resolved
@@ -1,9 +1,5 @@
 {
-<<<<<<< HEAD
-  "address": "0x929000c70ac55d35ba05ba90994bd20bc777faf3",
-=======
   "address": "0x19ad60839e9b7a455f041b82f6f04f87e90016d3",
->>>>>>> 06646763
   "abi": [
     {
       "type": "function",
@@ -1658,15 +1654,6 @@
     }
   ],
   "deployedOn": "router.Foil",
-<<<<<<< HEAD
-  "deployTxnHash": "0x85b7cb1f860bd7801ce8529878b62fc3cb25831a810d39cb6cd8a2bfc9c796a0",
-  "deployTxnBlockNumber": "3",
-  "deployTimestamp": "1723830801",
-  "contractName": "Foil",
-  "sourceName": "Foil.sol",
-  "gasUsed": 431742,
-  "gasCost": "1001017326"
-=======
   "deployTxnHash": "0x4afdb53bafeb45d7f18786043407308b96f9da7e3e77ed5589cd631437a806ff",
   "deployTxnBlockNumber": "3",
   "deployTimestamp": "1723830384",
@@ -1674,5 +1661,4 @@
   "sourceName": "Foil.sol",
   "gasUsed": 431742,
   "gasCost": "1001017219"
->>>>>>> 06646763
 }