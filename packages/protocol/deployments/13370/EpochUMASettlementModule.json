{
<<<<<<< HEAD
  "address": "0xa38a09b7F379912800769dE1496D3866Cf8AF10f",
=======
  "address": "0xa29c8c1e9C60d567403A8156Cf0B49bF4291Dc91",
>>>>>>> 06646763
  "abi": [
    {
      "type": "function",
      "name": "assertionDisputedCallback",
      "inputs": [
        {
          "name": "epochId",
          "type": "uint256",
          "internalType": "uint256"
        },
        {
          "name": "assertionId",
          "type": "bytes32",
          "internalType": "bytes32"
        }
      ],
      "outputs": [],
      "stateMutability": "nonpayable"
    },
    {
      "type": "function",
      "name": "assertionResolvedCallback",
      "inputs": [
        {
          "name": "epochId",
          "type": "uint256",
          "internalType": "uint256"
        },
        {
          "name": "assertionId",
          "type": "bytes32",
          "internalType": "bytes32"
        },
        {
          "name": "assertedTruthfully",
          "type": "bool",
          "internalType": "bool"
        }
      ],
      "outputs": [],
      "stateMutability": "nonpayable"
    },
    {
      "type": "function",
      "name": "submitSettlementPrice",
      "inputs": [
        {
          "name": "epochId",
          "type": "uint256",
          "internalType": "uint256"
        },
        {
          "name": "settlementPrice",
          "type": "uint256",
          "internalType": "uint256"
        }
      ],
      "outputs": [
        {
          "name": "",
          "type": "bytes32",
          "internalType": "bytes32"
        }
      ],
      "stateMutability": "nonpayable"
    },
    {
      "type": "event",
      "name": "MarketSettled",
      "inputs": [
        {
          "name": "settlementPrice",
          "type": "uint256",
          "indexed": false,
          "internalType": "uint256"
        }
      ],
      "anonymous": false
    },
    {
      "type": "event",
      "name": "SettlementDisputed",
      "inputs": [
        {
          "name": "disputeTime",
          "type": "uint256",
          "indexed": false,
          "internalType": "uint256"
        }
      ],
      "anonymous": false
    },
    {
      "type": "event",
      "name": "SettlementSubmitted",
      "inputs": [
        {
          "name": "price",
          "type": "uint256",
          "indexed": false,
          "internalType": "uint256"
        },
        {
          "name": "submissionTime",
          "type": "uint256",
          "indexed": false,
          "internalType": "uint256"
        }
      ],
      "anonymous": false
    },
    {
      "type": "error",
      "name": "AddressEmptyCode",
      "inputs": [
        {
          "name": "target",
          "type": "address",
          "internalType": "address"
        }
      ]
    },
    {
      "type": "error",
      "name": "AddressInsufficientBalance",
      "inputs": [
        {
          "name": "account",
          "type": "address",
          "internalType": "address"
        }
      ]
    },
    {
      "type": "error",
      "name": "FailedInnerCall",
      "inputs": []
    },
    {
      "type": "error",
      "name": "ReentrancyGuardReentrantCall",
      "inputs": []
    },
    {
      "type": "error",
      "name": "SafeERC20FailedOperation",
      "inputs": [
        {
          "name": "token",
          "type": "address",
          "internalType": "address"
        }
      ]
    }
  ],
  "constructorArgs": [],
  "linkedLibraries": {},
<<<<<<< HEAD
  "deployTxnHash": "0x2df736e6e4c700b254bd13601454bdc553d8b14973d63aeb29f030dc05b92748",
  "deployTxnBlockNumber": "1",
  "deployTimestamp": "1723830795",
  "sourceName": "src/contracts/modules/EpochUMASettlementModule.sol",
  "contractName": "EpochUMASettlementModule",
  "deployedOn": "deploy.EpochUMASettlementModule",
  "gasUsed": 802460,
  "gasCost": "1002925896"
=======
  "deployTxnHash": "0x6d9e0589b30230b7fe3e06073d91ca753646c4ed681d188c7dedce165404db73",
  "deployTxnBlockNumber": "1",
  "deployTimestamp": "1723830378",
  "sourceName": "src/contracts/modules/EpochUMASettlementModule.sol",
  "contractName": "EpochUMASettlementModule",
  "deployedOn": "deploy.EpochUMASettlementModule",
  "gasUsed": 798576,
  "gasCost": "1002925696"
>>>>>>> 06646763
}<|MERGE_RESOLUTION|>--- conflicted
+++ resolved
@@ -1,9 +1,5 @@
 {
-<<<<<<< HEAD
-  "address": "0xa38a09b7F379912800769dE1496D3866Cf8AF10f",
-=======
   "address": "0xa29c8c1e9C60d567403A8156Cf0B49bF4291Dc91",
->>>>>>> 06646763
   "abi": [
     {
       "type": "function",
@@ -161,16 +157,6 @@
   ],
   "constructorArgs": [],
   "linkedLibraries": {},
-<<<<<<< HEAD
-  "deployTxnHash": "0x2df736e6e4c700b254bd13601454bdc553d8b14973d63aeb29f030dc05b92748",
-  "deployTxnBlockNumber": "1",
-  "deployTimestamp": "1723830795",
-  "sourceName": "src/contracts/modules/EpochUMASettlementModule.sol",
-  "contractName": "EpochUMASettlementModule",
-  "deployedOn": "deploy.EpochUMASettlementModule",
-  "gasUsed": 802460,
-  "gasCost": "1002925896"
-=======
   "deployTxnHash": "0x6d9e0589b30230b7fe3e06073d91ca753646c4ed681d188c7dedce165404db73",
   "deployTxnBlockNumber": "1",
   "deployTimestamp": "1723830378",
@@ -179,5 +165,4 @@
   "deployedOn": "deploy.EpochUMASettlementModule",
   "gasUsed": 798576,
   "gasCost": "1002925696"
->>>>>>> 06646763
 }