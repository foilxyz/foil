// SPDX-License-Identifier: MIT
pragma solidity >=0.8.2 <0.9.0;

import "@openzeppelin/contracts/token/ERC20/ERC20.sol";
import "../market/interfaces/IFoil.sol";
import "./interfaces/IVault.sol";

contract Vault is IVault, ERC20 {
<<<<<<< HEAD
=======
    using SafeERC20 for IERC20;

    /*
        == Constructor Params ==
        uniswapPositionManager =  "<%= imports.Uniswap.contracts.NonfungiblePositionManager.address %>", 
        uniswapSwapRouter = "<%= imports.Uniswap.contracts.SwapRouter.address %>", 
        uniswapQuoter = "<%= imports.Uniswap.contracts.QuoterV2.address %>", 
        optimisticOracleV3 = "<%= imports.UMA.contracts.OptimisticOracleV3.address %>" }
        priceUnit = "<%= formatBytes32String('wstGwei/gas') %>"

        == Initializer Params ==

        collateralAsset
        startTime = "<%= parseInt(timestamp) %>"
        duration
        startingSqrtPriceX96 = "146497135921788803112962621440" # 3.419
        feeRate = "10000" # 1%
        assertionLiveness = "21600" # 6 hours
        bondCurrency = address
        bondAmount = "5000000000"
    */

>>>>>>> 4afa9fe0
    IFoil public market;
    uint256 public duration;

    uint256 public currentEpochId;
    uint256 public nextEpochId;


    constructor(
        string memory _name,
        string memory _symbol,
        address _marketAddress,
        uint256 _duration,
        uint160 _initialSqrtPriceX96,
        uint256 _initialStartTime
    ) ERC20(_name, _symbol) {
        // create new market by cloning nextEpochFoilImplementation
        market = IFoil(_marketAddress);
        duration = _duration;

        // Initialize the first epoch with the initial price that is set in the constructor's call
        _initializeEpoch(_initialStartTime, _initialSqrtPriceX96);
    }

    // @inheritdoc IVault
    function resolutionCallback(
        uint160 previousResolutionSqrtPriceX96
    ) external onlyMarket {
        _createNextEpoch(previousResolutionSqrtPriceX96);
    }

    function supportsInterface(
        bytes4 interfaceId
    ) external view returns (bool) {
        return
            interfaceId == type(IVault).interfaceId ||
            interfaceId == type(IERC165).interfaceId ||
            interfaceId == type(IResolutionCallback).interfaceId;
    }

    function _initializeEpoch(
        uint256 startTime,
        uint160 startingSqrtPriceX96
    ) private {
        require(address(market) != address(0), "Market address not set");
        IFoil(market).createEpoch(
            startTime,
            startTime + duration,
            startingSqrtPriceX96,
            4
        );
    }

    function _createNextEpoch(uint160 startingSqrtPriceX96) private {
        // Get current epoch data
        (, uint256 newEpochStartTime, , , , , , , , , ) = market
            .getLatestEpoch();
        newEpochStartTime++; // start time of next epoch is the end time of current epoch + 1

        // Process Withdraw queue
        _processWithdrawQueue();

        // Initialize next epoch
        _initializeEpoch(newEpochStartTime, startingSqrtPriceX96);

        // Process Deposit queue
        _processDepositQueue();
    }

    function _processWithdrawQueue() private {
        // TODO
    }

    function _processDepositQueue() private {
        // TODO
    }

    modifier onlyMarket() {
        require(
            msg.sender == address(market),
            "Only market can call this function"
        );
        _;
    }

    mapping(address => uint256) public pendingDeposits;

    function deposit(uint256 amount) external {
        collateralAsset.safeTransferFrom(msg.sender, address(this), amount);
        pendingDeposits[msg.sender] += amount;
        withdrawalRequested[msg.sender] = false;
    }

    function withdrawPendingDeposit(uint256 amount) external {
        require(pendingDeposits[msg.sender] >= amount, "Insufficient balance");
        collateralAsset.safeTransfer(msg.sender, amount);
        pendingDeposits[msg.sender] -= amount;
    }

    mapping(address => bool) public withdrawalRequested;

    function requestWithdrawal() external {
        withdrawalRequested[msg.sender] = true;
    }

    function cancelWithdrawal() external {
        withdrawalRequested[msg.sender] = false;
    }

    mapping(address => uint256) public pendingWithdrawals;

    function withdraw(uint256 amount) external {
        require(pendingWithdrawals[msg.sender] >= amount, "Insufficient balance");
        collateralAsset.safeTransfer(msg.sender, amount);
        pendingWithdrawals[msg.sender] -= amount;
    }
}<|MERGE_RESOLUTION|>--- conflicted
+++ resolved
@@ -6,37 +6,13 @@
 import "./interfaces/IVault.sol";
 
 contract Vault is IVault, ERC20 {
-<<<<<<< HEAD
-=======
     using SafeERC20 for IERC20;
 
-    /*
-        == Constructor Params ==
-        uniswapPositionManager =  "<%= imports.Uniswap.contracts.NonfungiblePositionManager.address %>", 
-        uniswapSwapRouter = "<%= imports.Uniswap.contracts.SwapRouter.address %>", 
-        uniswapQuoter = "<%= imports.Uniswap.contracts.QuoterV2.address %>", 
-        optimisticOracleV3 = "<%= imports.UMA.contracts.OptimisticOracleV3.address %>" }
-        priceUnit = "<%= formatBytes32String('wstGwei/gas') %>"
-
-        == Initializer Params ==
-
-        collateralAsset
-        startTime = "<%= parseInt(timestamp) %>"
-        duration
-        startingSqrtPriceX96 = "146497135921788803112962621440" # 3.419
-        feeRate = "10000" # 1%
-        assertionLiveness = "21600" # 6 hours
-        bondCurrency = address
-        bondAmount = "5000000000"
-    */
-
->>>>>>> 4afa9fe0
     IFoil public market;
     uint256 public duration;
 
     uint256 public currentEpochId;
     uint256 public nextEpochId;
-
 
     constructor(
         string memory _name,
@@ -142,7 +118,10 @@
     mapping(address => uint256) public pendingWithdrawals;
 
     function withdraw(uint256 amount) external {
-        require(pendingWithdrawals[msg.sender] >= amount, "Insufficient balance");
+        require(
+            pendingWithdrawals[msg.sender] >= amount,
+            "Insufficient balance"
+        );
         collateralAsset.safeTransfer(msg.sender, amount);
         pendingWithdrawals[msg.sender] -= amount;
     }
