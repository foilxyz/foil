// SPDX-License-Identifier: MIT
pragma solidity ^0.8.0;

import {IFoilStructs} from "../interfaces/IFoilStructs.sol";
import {Position} from "../storage/Position.sol";
import {Epoch} from "../storage/Epoch.sol";
import {Market} from "../storage/Market.sol";
import {Errors} from "../storage/Errors.sol";
import {Pool} from "../libraries/Pool.sol";
import {DecimalPrice} from "../libraries/DecimalPrice.sol";
import {ERC721Storage} from "../storage/ERC721Storage.sol";
import {IUniswapV3Pool} from "@uniswap/v3-core/contracts/interfaces/IUniswapV3Pool.sol";
import {ISettlementModule} from "../interfaces/ISettlementModule.sol";
import {IFoilPositionEvents} from "../interfaces/IFoilPositionEvents.sol";
import {INonfungiblePositionManager} from "../interfaces/external/INonfungiblePositionManager.sol";
import "@openzeppelin/contracts-upgradeable/utils/ReentrancyGuardUpgradeable.sol";

contract SettlementModule is ISettlementModule, ReentrancyGuardUpgradeable {
    using Position for Position.Data;
    using Market for Market.Data;

    function settlePosition(
        uint256 positionId
    ) external override nonReentrant returns (uint256 withdrawableCollateral) {
        Position.Data storage position = Position.loadValid(positionId);
        Epoch.Data storage epoch = Epoch.loadValid(position.epochId);
        Market.Data storage market = Market.load();

        if (ERC721Storage._ownerOf(positionId) != msg.sender) {
            revert Errors.NotAccountOwner(positionId, msg.sender);
        }

        // Ensure the epoch has ended
        if (!epoch.settled) {
            revert Errors.EpochNotSettled(position.epochId);
        }

        // Ensure the position hasn't been settled already
        if (position.isSettled) {
            revert Errors.PositionAlreadySettled(positionId);
        }

        // Perform settlement logic based on position kind
        if (position.kind == IFoilStructs.PositionKind.Liquidity) {
            withdrawableCollateral = _settleLiquidityPosition(position, epoch);
        } else if (position.kind == IFoilStructs.PositionKind.Trade) {
            withdrawableCollateral = position.settle(epoch.settlementPriceD18);
        } else {
            revert Errors.InvalidPositionKind();
        }

        uint256 withdrawnCollateral = market.withdrawCollateral(
            msg.sender,
            withdrawableCollateral
        );

<<<<<<< HEAD
        emit PositionSettled(positionId, withdrawnCollateral);
=======
        emit IFoilPositionEvents.PositionSettled(
            positionId,
            withdrawableCollateral
        );
>>>>>>> 2ed80513
    }

    function _settleLiquidityPosition(
        Position.Data storage position,
        Epoch.Data storage epoch
    ) internal returns (uint256) {
        // Get current token amounts using Pool library
        (uint256 currentAmount0, uint256 currentAmount1, , , , , ) = Pool
            .getCurrentPositionTokenAmounts(epoch, position);

        // Update the position's token amounts with the current values
        position.vGasAmount += currentAmount0;
        position.vEthAmount += currentAmount1;

        // Collect fees from the Uniswap position
        (uint256 amount0, uint256 amount1) = INonfungiblePositionManager(
            epoch.marketParams.uniswapPositionManager
        ).collect(
                INonfungiblePositionManager.CollectParams({
                    tokenId: position.uniswapPositionId,
                    recipient: address(this),
                    amount0Max: type(uint128).max,
                    amount1Max: type(uint128).max
                })
            );

        // Update the position's token amounts
        position.vGasAmount += amount0;
        position.vEthAmount += amount1;

        return position.settle(epoch.settlementPriceD18);
    }
}<|MERGE_RESOLUTION|>--- conflicted
+++ resolved
@@ -54,14 +54,10 @@
             withdrawableCollateral
         );
 
-<<<<<<< HEAD
-        emit PositionSettled(positionId, withdrawnCollateral);
-=======
         emit IFoilPositionEvents.PositionSettled(
             positionId,
             withdrawableCollateral
         );
->>>>>>> 2ed80513
     }
 
     function _settleLiquidityPosition(
