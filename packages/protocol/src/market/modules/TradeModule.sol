--- conflicted
+++ resolved
@@ -551,7 +551,6 @@
             output.position.depositedCollateralAmount.toInt();
     }
 
-<<<<<<< HEAD
     function _emitTraderPositionCreated(
         IFoilPositionEvents.TraderPositionCreatedEventData memory eventData
     ) internal {
@@ -590,7 +589,7 @@
             eventData.positionBorrowedVgas,
             eventData.deltaCollateral
         );
-=======
+
     function calculateCloseEthAndPnl(
         uint256 tradedVEth,
         uint256 tradedVGas,
@@ -659,6 +658,5 @@
         }
 
         return (tradeRatioD18, closePnL, vEthFromZero);
->>>>>>> fc836cac
     }
 }