--- conflicted
+++ resolved
@@ -77,19 +77,7 @@
     }
 
     function createValid(
-<<<<<<< HEAD
-        uint256 startTime,
-        uint256 endTime,
-        address uniswapPositionManager,
-        address uniswapQuoter,
-        address uniswapSwapRouter,
-        address collateralAsset,
-        uint160 startingSqrtPriceX96,
-        address optimisticOracleV3,
-        Market.MarketParams memory marketParams
-    ) internal returns (Data storage epoch) {
         epoch = load(startTime);
-=======
         uint startTime,
         uint endTime,
         uint160 startingSqrtPriceX96
@@ -97,8 +85,7 @@
         Market.Data storage market = Market.loadValid();
         Market.EpochParams storage epochParams = market.epochParams;
 
-        epoch = load();
->>>>>>> 7f224c0c
+        epoch = load(startTime);
 
         // can only be called once
         if (epoch.endTime != 0) {
