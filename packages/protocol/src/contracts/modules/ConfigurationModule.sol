// SPDX-License-Identifier: MIT
pragma solidity >=0.8.25 <0.9.0;

import "@openzeppelin/contracts-upgradeable/utils/ReentrancyGuardUpgradeable.sol";
import "../external/FeeCollectorNft.sol";
import "../interfaces/IConfigurationModule.sol";
import "../storage/Market.sol";
import "../storage/Epoch.sol";
import "../storage/Errors.sol";

contract ConfigurationModule is
    IConfigurationModule,
    ReentrancyGuardUpgradeable
{
    using Market for Market.Data;

    address immutable marketInitializer;

    constructor(address _marketInitializer) {
        marketInitializer = _marketInitializer;
    }

    modifier onlyOwner() {
        Market.Data storage market = Market.load();
        if (msg.sender != market.owner) {
            revert Errors.OnlyOwner();
        }
        if (market.owner == address(0)) {
            revert Errors.MarketNotInitialized();
        }
        _;
    }

    function initializeMarket(
        address initialOwner,
        address collateralAsset,
<<<<<<< HEAD
        address[] calldata feeCollectors,
=======
        address callbackRecipient,
>>>>>>> d03101d5
        IFoilStructs.EpochParams memory epochParams
    ) external override nonReentrant {
        if (msg.sender != marketInitializer) {
            revert Errors.OnlyInitializer(msg.sender, marketInitializer);
        }
<<<<<<< HEAD

        address feeCollectorNFT;
        if(feeCollectors.length > 0) {
            feeCollectorNFT = address(new FeeCollectorNft("FeeCollectorNFT", "FCNFT"));
            for (uint256 i = 0; i < feeCollectors.length; i++) {
                address feeCollector = feeCollectors[i];
                FeeCollectorNft(feeCollectorNFT).mint(feeCollector);
            }
        }

        Market.createValid(initialOwner, collateralAsset, feeCollectorNFT, epochParams);

        emit MarketInitialized(initialOwner, collateralAsset, feeCollectorNFT, epochParams);
=======
        Market.createValid(
            initialOwner,
            collateralAsset,
            callbackRecipient,
            epochParams
        );
        emit MarketInitialized(
            initialOwner,
            collateralAsset,
            callbackRecipient,
            epochParams
        );
>>>>>>> d03101d5
    }

    function updateMarket(
        IFoilStructs.EpochParams memory epochParams
    ) external override onlyOwner {
        Market.updateValid(epochParams);

        emit MarketUpdated(epochParams);
    }

    function createEpoch(
        uint256 startTime,
        uint256 endTime,
        uint160 startingSqrtPriceX96,
        uint256 salt
    ) external override nonReentrant onlyOwner {
        // load the market to check if it's already created
        Market.Data storage market = Market.load();

        uint256 newEpochId = market.getNewEpochId();

        Epoch.createValid(
            newEpochId,
            startTime,
            endTime,
            startingSqrtPriceX96,
            salt
        );
        emit EpochCreated(newEpochId, startTime, endTime, startingSqrtPriceX96);
    }

    function transferOwnership(
        address newOwner
    ) external nonReentrant onlyOwner {
        Market.Data storage market = Market.load();
        address oldOwner = market.owner;
        market.transferOwnership(newOwner);
        emit OwnershipTransferStarted(oldOwner, newOwner);
    }

    function acceptOwnership() external nonReentrant {
        Market.Data storage market = Market.load();
        address oldOwner = market.owner;
        market.acceptOwnership();
        emit OwnershipTransferred(oldOwner, msg.sender);
    }

    function pendingOwner() external view returns (address) {
        Market.Data storage market = Market.load();
        return market.pendingOwner;
    }

    function owner() external view returns (address) {
        Market.Data storage market = Market.load();
        return market.owner;
    }
}<|MERGE_RESOLUTION|>--- conflicted
+++ resolved
@@ -34,17 +34,13 @@
     function initializeMarket(
         address initialOwner,
         address collateralAsset,
-<<<<<<< HEAD
         address[] calldata feeCollectors,
-=======
         address callbackRecipient,
->>>>>>> d03101d5
         IFoilStructs.EpochParams memory epochParams
     ) external override nonReentrant {
         if (msg.sender != marketInitializer) {
             revert Errors.OnlyInitializer(msg.sender, marketInitializer);
         }
-<<<<<<< HEAD
 
         address feeCollectorNFT;
         if(feeCollectors.length > 0) {
@@ -55,23 +51,20 @@
             }
         }
 
-        Market.createValid(initialOwner, collateralAsset, feeCollectorNFT, epochParams);
-
-        emit MarketInitialized(initialOwner, collateralAsset, feeCollectorNFT, epochParams);
-=======
         Market.createValid(
             initialOwner,
             collateralAsset,
+            feeCollectorNFT,
             callbackRecipient,
             epochParams
         );
         emit MarketInitialized(
             initialOwner,
             collateralAsset,
+            feeCollectorNFT,
             callbackRecipient,
             epochParams
         );
->>>>>>> d03101d5
     }
 
     function updateMarket(
