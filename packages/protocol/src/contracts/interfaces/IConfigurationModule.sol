// SPDX-License-Identifier: MIT
pragma solidity >=0.8.2 <0.9.0;

import {IFoilStructs} from "./IFoilStructs.sol";

interface IConfigurationModule {
    event MarketInitialized(
        address initialOwner,
        address collateralAsset,
<<<<<<< HEAD
        address feeCollectorNFT,
=======
        address callbackRecipient,
>>>>>>> d03101d5
        IFoilStructs.EpochParams epochParams
    );

    event MarketUpdated(IFoilStructs.EpochParams epochParams);

    event EpochCreated(
        uint epochId,
        uint256 startTime,
        uint256 endTime,
        uint160 startingSqrtPriceX96
    );

    event OwnershipTransferStarted(
        address indexed previousOwner,
        address indexed newOwner
    );

    event OwnershipTransferred(
        address indexed previousOwner,
        address indexed newOwner
    );

    /**
     * @notice Initializes a market
     * @param owner Address of a market owner, which can update the configurations and submit a settlement price
     * @param collateralAsset Address of the collateral used by the market. This cannot be a rebase token.
     * @param callbackRecipient recipient of callback on resolution of epoch, can be address(0)
     * @param epochParams Parameters used when new epochs are created
     */
    function initializeMarket(
        address owner,
        address collateralAsset,
<<<<<<< HEAD
        address[] calldata feeCollectors,
=======
        address callbackRecipient,
>>>>>>> d03101d5
        IFoilStructs.EpochParams memory epochParams
    ) external;

    function updateMarket(IFoilStructs.EpochParams memory epochParams) external;

    function createEpoch(
        uint256 startTime,
        uint256 endTime,
        uint160 startingSqrtPriceX96,
        uint256 salt
    ) external;
}<|MERGE_RESOLUTION|>--- conflicted
+++ resolved
@@ -7,11 +7,8 @@
     event MarketInitialized(
         address initialOwner,
         address collateralAsset,
-<<<<<<< HEAD
         address feeCollectorNFT,
-=======
         address callbackRecipient,
->>>>>>> d03101d5
         IFoilStructs.EpochParams epochParams
     );
 
@@ -44,11 +41,8 @@
     function initializeMarket(
         address owner,
         address collateralAsset,
-<<<<<<< HEAD
         address[] calldata feeCollectors,
-=======
         address callbackRecipient,
->>>>>>> d03101d5
         IFoilStructs.EpochParams memory epochParams
     ) external;
 
