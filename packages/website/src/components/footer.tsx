--- conflicted
+++ resolved
@@ -4,11 +4,7 @@
   TwitterLogoIcon,
 } from '@radix-ui/react-icons';
 import { Button } from '@/components/ui/button';
-<<<<<<< HEAD
-import { BookIcon } from 'lucide-react';
-=======
 import { BookTextIcon } from 'lucide-react';
->>>>>>> 8e5da030
 
 export const Footer = () => {
   return (
@@ -71,11 +67,7 @@
             rel="noopener noreferrer"
             aria-label="Docs"
           >
-<<<<<<< HEAD
-            <BookIcon className="h-5 w-5 text-white opacity-70" />
-=======
             <BookTextIcon className="h-5 w-5 text-white opacity-70" />
->>>>>>> 8e5da030
           </a>
         </Button>
       </div>
