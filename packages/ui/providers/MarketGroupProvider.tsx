// import { useToast } from '@/hooks/use-toast';
// import { useSapienceAbi } from '@/hooks/useSapienceAbi';
// import { useUniswapPool } from '@/hooks/useUniswapPool';
// import { foilApi } from '@/lib';
// import { Market } from '@/types/Market';
// import { MarketGroupParams, MarketsApiResponse } from '@/types/MarketGroup';
// import { useQuery } from '@tanstack/react-query';
// import { createContext, ReactNode, useContext, useEffect } from 'react';
// import { useReadContract } from 'wagmi';

// interface MarketGroupProviderProps {
//   chainId: number;
//   address: `0x${string}`;
//   marketId?: number;
//   children: ReactNode;
// }

// type MarketGroupContextType = {
//   question: string;
//   owner: string;
//   collateralAsset: {
//     ticker: string;
//     decimals: number;
//   };
//   marketGroupParams: MarketGroupParams;
//   market: Market;
//   isLoading: boolean;
// };

// export const MarketGroupContext = createContext<MarketGroupContextType>({
//   question: '',
//   owner: '',
//   collateralAsset: {
//     ticker: '',
//     decimals: 0,
//   },
//   marketGroupParams: {
//     assertionLiveness: BigInt(0),
//     bondAmount: BigInt(0),
//     bondCurrency: '',
//     feeRate: 0,
//     optimisticOracleV3: '',
//     claimStatement: '',
//     uniswapPositionManager: '0x' as `0x${string}`,
//     uniswapQuoter: '0x' as `0x${string}`,
//     uniswapSwapRouter: '0x' as `0x${string}`,
//   },
//   market: {
//     marketId: '',
//     startTime: BigInt(0),
//     endTime: BigInt(0),
//     poolAddress: '0x' as `0x${string}`,
//     quoteToken: '',
//     baseToken: '',
//     minPriceD18: BigInt(0),
//     maxPriceD18: BigInt(0),
//     baseAssetMinPriceTick: 0,
//     baseAssetMaxPriceTick: 0,
//     settled: false,
//     settlementPriceD18: BigInt(0),
//     pool: {} as any,
//     liquidity: '',
//   },
//   isLoading: true,
// });

// export const useMarketGroup = () => {
//   const context = useContext(MarketGroupContext);
//   if (context === undefined) {
//     throw new Error('useMarketGroup must be used within a MarketGroupProvider');
//   }
//   return context;
// };

<<<<<<< HEAD
export const MarketGroupProvider = ({
  chainId,
  address,
  epoch,
  children,
}: MarketGroupProviderProps) => {
  const { toast } = useToast();
  const { abi } = useFoilAbi();
  // TODO: Fetch single market
  const {
    data: marketGroup,
    isLoading,
    error,
  } = useQuery<MarketsApiResponse[0] | undefined, Error>({
    queryKey: ['markets'],
    queryFn: async () => {
      const data: MarketsApiResponse = await foilApi.get('/markets');
      return data.find(
        (marketGroup: MarketsApiResponse[0]) =>
          marketGroup.address.toLowerCase() === address.toLowerCase()
      );
    },
  });
=======
// export const MarketGroupProvider = ({
//   chainId,
//   address,
//   marketId,
//   children,
// }: MarketGroupProviderProps) => {
//   const { toast } = useToast();
//   const { abi } = useSapienceAbi();
//   // TODO: Fetch single market
//   const {
//     data: marketGroup,
//     isLoading,
//     error,
//   } = useQuery<MarketsApiResponse[0] | undefined, Error>({
//     queryKey: ['markets'],
//     queryFn: async () => {
//       const data: MarketsApiResponse = await foilApi.get('/markets');
//       return data.find(
//         (marketGroup: MarketsApiResponse[0]) =>
//           marketGroup.address.toLowerCase() === address.toLowerCase()
//       );
//     },
//   });
>>>>>>> 3039e15e

//   const {
//     data: marketGroupData,
//     isLoading: isLoadingMarketGroup,
//     error: marketGroupError,
//   } = useReadContract({
//     chainId,
//     abi,
//     address,
//     functionName: 'getMarketGroup',
//   });

//   const {
//     data: marketData,
//     isLoading: isLoadingMarket,
//     error: marketError,
//   } = useReadContract({
//     chainId,
//     abi,
//     address,
//     functionName: 'getMarket',
//     args: [marketId ?? 0],
//     query: { enabled: marketId !== undefined },
//   });

<<<<<<< HEAD
  const {
    data: collateralTicker,
    isLoading: isLoadingCollateralTicker,
    error: collateralTickerError,
  } = useReadContract({
    chainId,
    abi,
    address: (marketData as any)?.[1] as `0x${string}`,
    functionName: 'symbol',
    query: { enabled: !!(marketData as any)?.[1] },
  });

  const {
    data: collateralDecimals,
    isLoading: isLoadingCollateralDecimals,
    error: collateralDecimalsError,
  } = useReadContract({
    chainId,
    abi,
    address: (marketData as any)?.[1] as `0x${string}`,
    functionName: 'decimals',
    query: { enabled: !!(marketData as any)?.[1] },
  });

  const { pool, liquidity, refetchUniswapData } = useUniswapPool(
    chainId,
    (epochData as any)?.[0]?.pool
  );
=======
//   const {
//     data: collateralTicker,
//     isLoading: isLoadingCollateralTicker,
//     error: collateralTickerError,
//   } = useReadContract({
//     chainId,
//     abi,
//     address: marketGroupData?.[1] as `0x${string}`,
//     functionName: 'symbol',
//     query: { enabled: !!marketGroupData?.[1] },
//   });

//   const {
//     data: collateralDecimals,
//     isLoading: isLoadingCollateralDecimals,
//     error: collateralDecimalsError,
//   } = useReadContract({
//     chainId,
//     abi,
//     address: marketGroupData?.[1] as `0x${string}`,
//     functionName: 'decimals',
//     query: { enabled: !!marketGroupData?.[1] },
//   });

//   const { pool, liquidity, refetchUniswapData } = useUniswapPool(
//     chainId,
//     marketData?.[0]?.pool
//   );
>>>>>>> 3039e15e

//   useEffect(() => {
//     if (error) {
//       toast({
//         variant: 'destructive',
//         title: 'Error',
//         description: error.message || 'Failed to fetch market data',
//       });
//     } else if (marketError) {
//       toast({
//         variant: 'destructive',
//         title: 'Error',
//         description: marketError.message || 'Failed to get market data',
//       });
//     } else if (marketError) {
//       toast({
//         variant: 'destructive',
//         title: 'Error',
//         description: marketError.message || 'Failed to get market data',
//       });
//     } else if (collateralTickerError) {
//       toast({
//         variant: 'destructive',
//         title: 'Error',
//         description:
//           collateralTickerError.message || 'Failed to get collateral ticker',
//       });
//     } else if (collateralDecimalsError) {
//       toast({
//         variant: 'destructive',
//         title: 'Error',
//         description:
//           collateralDecimalsError.message ||
//           'Failed to get collateral decimals',
//       });
//     }
//   }, [
//     error,
//     marketError,
//     marketError,
//     collateralTickerError,
//     collateralDecimalsError,
//     toast,
//   ]);

<<<<<<< HEAD
  // Create market object from the fetched data
  const market: Market = {
    epochId: (epochData as any)?.[0]?.id?.toString() || '',
    startTime: (epochData as any)?.[0]?.startTime || BigInt(0),
    endTime: (epochData as any)?.[0]?.endTime || BigInt(0),
    poolAddress: ((epochData as any)?.[0]?.pool || '0x') as `0x${string}`,
    ethToken: (epochData as any)?.[1]?.token0 || '',
    gasToken: (epochData as any)?.[1]?.token1 || '',
    minPriceD18: (epochData as any)?.[0]?.minPriceD18 || BigInt(0),
    maxPriceD18: (epochData as any)?.[0]?.maxPriceD18 || BigInt(0),
    baseAssetMinPriceTick: Number((epochData as any)?.[0]?.baseAssetMinPriceTick || 0),
    baseAssetMaxPriceTick: Number((epochData as any)?.[0]?.baseAssetMaxPriceTick || 0),
    settled: (epochData as any)?.[0]?.settled || false,
    settlementPriceD18: (epochData as any)?.[0]?.settlementPriceD18 || BigInt(0),
    pool: pool || ({} as any),
    liquidity: liquidity || '',
  };

  // Create marketGroupParams from the fetched data
  const marketGroupParams: MarketGroupParams = {
    assertionLiveness: (marketData as any)?.[0]?.assertionLiveness || BigInt(0),
    bondAmount: (marketData as any)?.[0]?.bondAmount || BigInt(0),
    bondCurrency: (marketData as any)?.[0]?.bondCurrency || '',
    feeRate: Number((marketData as any)?.[0]?.feeRate || 0),
    optimisticOracleV3: (marketData as any)?.[0]?.optimisticOracleV3 || '',
    claimStatement: (marketData as any)?.[0]?.claimStatement || '',
    uniswapPositionManager: ((marketData as any)?.[0]?.uniswapPositionManager ||
      '0x') as `0x${string}`,
    uniswapQuoter: ((marketData as any)?.[0]?.uniswapQuoter || '0x') as `0x${string}`,
    uniswapSwapRouter: ((marketData as any)?.[0]?.uniswapSwapRouter ||
      '0x') as `0x${string}`,
  };
=======
//   // Create market object from the fetched data
//   const market: Market = {
//     marketId: marketData?.[0]?.id?.toString() || '',
//     startTime: marketData?.[0]?.startTime || BigInt(0),
//     endTime: marketData?.[0]?.endTime || BigInt(0),
//     poolAddress: (marketData?.[0]?.pool || '0x') as `0x${string}`,
//     quoteToken: marketData?.[1]?.token0 || '',
//     baseToken: marketData?.[1]?.token1 || '',
//     minPriceD18: marketData?.[0]?.minPriceD18 || BigInt(0),
//     maxPriceD18: marketData?.[0]?.maxPriceD18 || BigInt(0),
//     baseAssetMinPriceTick: Number(marketData?.[0]?.baseAssetMinPriceTick || 0),
//     baseAssetMaxPriceTick: Number(marketData?.[0]?.baseAssetMaxPriceTick || 0),
//     settled: marketData?.[0]?.settled || false,
//     settlementPriceD18: marketData?.[0]?.settlementPriceD18 || BigInt(0),
//     pool: pool || ({} as any),
//     liquidity: liquidity || '',
//   };

//   // Create marketGroupParams from the fetched data
//   const marketGroupParams: MarketGroupParams = {
//     assertionLiveness: marketGroupData?.[0]?.assertionLiveness || BigInt(0),
//     bondAmount: marketGroupData?.[0]?.bondAmount || BigInt(0),
//     bondCurrency: marketGroupData?.[0]?.bondCurrency || '',
//     feeRate: Number(marketGroupData?.[0]?.feeRate || 0),
//     optimisticOracleV3: marketGroupData?.[0]?.optimisticOracleV3 || '',
//     claimStatement: marketGroupData?.[0]?.claimStatement || '',
//     uniswapPositionManager: (marketGroupData?.[0]?.uniswapPositionManager ||
//       '0x') as `0x${string}`,
//     uniswapQuoter: (marketGroupData?.[0]?.uniswapQuoter || '0x') as `0x${string}`,
//     uniswapSwapRouter: (marketGroupData?.[0]?.uniswapSwapRouter ||
//       '0x') as `0x${string}`,
//   };
>>>>>>> 3039e15e

//   // Combine all loading states
//   const isLoadingAll =
//     isLoading ||
//     isLoadingMarketGroup ||
//     isLoadingMarket ||
//     isLoadingCollateralTicker ||
//     isLoadingCollateralDecimals;

//   const contextValue = {
//     question: marketGroup?.currentMarket?.question || '',
//     owner: marketGroup?.owner || '',
//     collateralAsset: {
//       ticker: Array.isArray(collateralTicker)
//         ? collateralTicker[0] || ''
//         : collateralTicker || '',
//       decimals: Number(collateralDecimals || 0),
//     },
//     marketGroupParams,
//     market,
//     isLoading: isLoadingAll,
//   };

//   return (
//     <MarketGroupContext.Provider value={contextValue}>
//       {children}
//     </MarketGroupContext.Provider>
//   );
// };<|MERGE_RESOLUTION|>--- conflicted
+++ resolved
@@ -72,31 +72,6 @@
 //   return context;
 // };
 
-<<<<<<< HEAD
-export const MarketGroupProvider = ({
-  chainId,
-  address,
-  epoch,
-  children,
-}: MarketGroupProviderProps) => {
-  const { toast } = useToast();
-  const { abi } = useFoilAbi();
-  // TODO: Fetch single market
-  const {
-    data: marketGroup,
-    isLoading,
-    error,
-  } = useQuery<MarketsApiResponse[0] | undefined, Error>({
-    queryKey: ['markets'],
-    queryFn: async () => {
-      const data: MarketsApiResponse = await foilApi.get('/markets');
-      return data.find(
-        (marketGroup: MarketsApiResponse[0]) =>
-          marketGroup.address.toLowerCase() === address.toLowerCase()
-      );
-    },
-  });
-=======
 // export const MarketGroupProvider = ({
 //   chainId,
 //   address,
@@ -120,7 +95,6 @@
 //       );
 //     },
 //   });
->>>>>>> 3039e15e
 
 //   const {
 //     data: marketGroupData,
@@ -146,36 +120,6 @@
 //     query: { enabled: marketId !== undefined },
 //   });
 
-<<<<<<< HEAD
-  const {
-    data: collateralTicker,
-    isLoading: isLoadingCollateralTicker,
-    error: collateralTickerError,
-  } = useReadContract({
-    chainId,
-    abi,
-    address: (marketData as any)?.[1] as `0x${string}`,
-    functionName: 'symbol',
-    query: { enabled: !!(marketData as any)?.[1] },
-  });
-
-  const {
-    data: collateralDecimals,
-    isLoading: isLoadingCollateralDecimals,
-    error: collateralDecimalsError,
-  } = useReadContract({
-    chainId,
-    abi,
-    address: (marketData as any)?.[1] as `0x${string}`,
-    functionName: 'decimals',
-    query: { enabled: !!(marketData as any)?.[1] },
-  });
-
-  const { pool, liquidity, refetchUniswapData } = useUniswapPool(
-    chainId,
-    (epochData as any)?.[0]?.pool
-  );
-=======
 //   const {
 //     data: collateralTicker,
 //     isLoading: isLoadingCollateralTicker,
@@ -204,7 +148,6 @@
 //     chainId,
 //     marketData?.[0]?.pool
 //   );
->>>>>>> 3039e15e
 
 //   useEffect(() => {
 //     if (error) {
@@ -250,40 +193,6 @@
 //     toast,
 //   ]);
 
-<<<<<<< HEAD
-  // Create market object from the fetched data
-  const market: Market = {
-    epochId: (epochData as any)?.[0]?.id?.toString() || '',
-    startTime: (epochData as any)?.[0]?.startTime || BigInt(0),
-    endTime: (epochData as any)?.[0]?.endTime || BigInt(0),
-    poolAddress: ((epochData as any)?.[0]?.pool || '0x') as `0x${string}`,
-    ethToken: (epochData as any)?.[1]?.token0 || '',
-    gasToken: (epochData as any)?.[1]?.token1 || '',
-    minPriceD18: (epochData as any)?.[0]?.minPriceD18 || BigInt(0),
-    maxPriceD18: (epochData as any)?.[0]?.maxPriceD18 || BigInt(0),
-    baseAssetMinPriceTick: Number((epochData as any)?.[0]?.baseAssetMinPriceTick || 0),
-    baseAssetMaxPriceTick: Number((epochData as any)?.[0]?.baseAssetMaxPriceTick || 0),
-    settled: (epochData as any)?.[0]?.settled || false,
-    settlementPriceD18: (epochData as any)?.[0]?.settlementPriceD18 || BigInt(0),
-    pool: pool || ({} as any),
-    liquidity: liquidity || '',
-  };
-
-  // Create marketGroupParams from the fetched data
-  const marketGroupParams: MarketGroupParams = {
-    assertionLiveness: (marketData as any)?.[0]?.assertionLiveness || BigInt(0),
-    bondAmount: (marketData as any)?.[0]?.bondAmount || BigInt(0),
-    bondCurrency: (marketData as any)?.[0]?.bondCurrency || '',
-    feeRate: Number((marketData as any)?.[0]?.feeRate || 0),
-    optimisticOracleV3: (marketData as any)?.[0]?.optimisticOracleV3 || '',
-    claimStatement: (marketData as any)?.[0]?.claimStatement || '',
-    uniswapPositionManager: ((marketData as any)?.[0]?.uniswapPositionManager ||
-      '0x') as `0x${string}`,
-    uniswapQuoter: ((marketData as any)?.[0]?.uniswapQuoter || '0x') as `0x${string}`,
-    uniswapSwapRouter: ((marketData as any)?.[0]?.uniswapSwapRouter ||
-      '0x') as `0x${string}`,
-  };
-=======
 //   // Create market object from the fetched data
 //   const market: Market = {
 //     marketId: marketData?.[0]?.id?.toString() || '',
@@ -316,7 +225,6 @@
 //     uniswapSwapRouter: (marketGroupData?.[0]?.uniswapSwapRouter ||
 //       '0x') as `0x${string}`,
 //   };
->>>>>>> 3039e15e
 
 //   // Combine all loading states
 //   const isLoadingAll =
