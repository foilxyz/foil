// SPDX-License-Identifier: MIT
pragma solidity >=0.8.2 <0.9.0;

import "forge-std/Test.sol";

import {Foil} from "../src/contracts/Foil.sol";
import {IFoil} from "../src/interfaces/IFoil.sol";
import {VirtualToken} from "../src/contracts/VirtualToken.sol";
import {TickMath} from "../src/external/univ3/TickMath.sol";
import "../src/interfaces/external/INonfungiblePositionManager.sol";
import "@uniswap/v3-core/contracts/interfaces/IUniswapV3Pool.sol";
import "@uniswap/v3-core/contracts/interfaces/IUniswapV3Factory.sol";

import "forge-std/console2.sol";

contract FoilTest is Test {
    Foil foil;
    address pool;
    address tokenA;
    address tokenB;
    address constant UNISWAP = 0x03a520b32C04BF3bEEf7BEb72E919cf822Ed34f1;

    function setUp() public {
        // deploy Foil contract
        foil = new Foil(
            1720051200, // endtime
            UNISWAP, // uniswap
            0xf39Fd6e51aad88F6F4ce6aB8827279cffFb92266, // resolver
            0x101b9758583F47C63236D831db79247B6eEAdb57, // mintable asset
            5 ether, // base asset min price
            200 ether, // base asset max price
            10000 // fee rate
        );

<<<<<<< HEAD
        (pool, tokenA, tokenB) = foil.getEpoch();
        foil.createAccount(1);
        foil.createAccount(2);
=======
        foil.mint(1);
>>>>>>> e7964ef0
    }

    function test_addLiquidity() public {
        int24 tickSpacing = IUniswapV3Pool(pool).tickSpacing();
        // int24 lowerTick = TickMath.getTickAtSqrtRatio(
        //     177159557114295710296101716160
        // ); // 5
        // int24 upperTick = TickMath.getTickAtSqrtRatio(
        //     306849353968360525628702781967
        // ); // 15
        IFoil.AddLiquidityRuntimeParams memory params = IFoil
            .AddLiquidityRuntimeParams({
                accountId: 1,
                amountTokenA: 10 ether,
                amountTokenB: 100 ether,
                collateralAmount: 10 ether,
                lowerTick: 27000, // 5
                upperTick: 30000 // 15
            });
        foil.addLiquidity(params);

        (uint256 tokenAmount0, uint256 tokenAmount1) = foil.getPosition(1);

        console2.log(tokenAmount0, tokenAmount1);

        // new account!
        params = IFoil.AddLiquidityRuntimeParams({
            accountId: 2,
            amountTokenA: 100 ether,
            amountTokenB: 10 ether,
            collateralAmount: 10 ether,
            lowerTick: -887200, // minTick
            upperTick: 887200 // maxTick
        });
        foil.addLiquidity(params);

        (uint256 tokenAmount3, uint256 tokenAmount4) = foil.getPosition(2);
        console2.log(tokenAmount3, tokenAmount4);
    }
}<|MERGE_RESOLUTION|>--- conflicted
+++ resolved
@@ -32,13 +32,9 @@
             10000 // fee rate
         );
 
-<<<<<<< HEAD
         (pool, tokenA, tokenB) = foil.getEpoch();
-        foil.createAccount(1);
-        foil.createAccount(2);
-=======
         foil.mint(1);
->>>>>>> e7964ef0
+        foil.mint(2);
     }
 
     function test_addLiquidity() public {
